--- conflicted
+++ resolved
@@ -13,44 +13,12 @@
 import { LangchainClient } from "./external_clients/langchain";
 
 async function example() {
-<<<<<<< HEAD
-
-  // const stagehand = new Stagehand({
-  //   ...StagehandConfig,
-  //   llmClient: new AISdkClient({
-  //     model: {
-  //       modelId: "gpt-4o",
-  //     },
-  //   }),
-  // });
-  const stagehand = new Stagehand({
-    ...StagehandConfig,
-    llmClient: new LangchainClient({
-      model: {
-        modelId: "gpt-4o",
-      },
-    }),
-  });
-  console.log(stagehand.llmClient);
-  
-  await stagehand.init();
-  
-
-  await stagehand.page.goto("https://arxiv.org/search/");
-
-  await stagehand.page.act(
-    "search for papers about web agents with multimodal models",
-  );
-
-  await stagehand.close();
-=======
   const stagehand = new Stagehand({
     ...StagehandConfig,
     modelName: "o3-mini",
   });
   await stagehand.init();
   await stagehand.page.goto("https://www.google.com");
->>>>>>> e10282ad
 }
 
 (async () => {
