--- conflicted
+++ resolved
@@ -136,11 +136,7 @@
         run: npm run e2e:bb
 
   run-combination-evals:
-<<<<<<< HEAD
-    needs: [determine-evals, run-e2e-tests]
-=======
     needs: [run-e2e-bb-tests, run-e2e-tests, determine-evals]
->>>>>>> fe3b044d
     runs-on: ubuntu-latest
     timeout-minutes: 40
     env:
@@ -184,7 +180,7 @@
           fi
 
   run-act-evals:
-    needs: [determine-evals, run-e2e-tests]
+    needs: [run-e2e-tests, determine-evals, run-combination-evals]
     if: needs.determine-evals.outputs.run-act == 'true'
     runs-on: ubuntu-latest
     timeout-minutes: 25
@@ -235,7 +231,7 @@
           fi
 
   run-extract-evals:
-    needs: [determine-evals, run-e2e-tests]
+    needs: [run-e2e-tests, determine-evals, run-combination-evals]
     if: needs.determine-evals.outputs.run-extract == 'true'
     runs-on: ubuntu-latest
     timeout-minutes: 50
@@ -297,7 +293,7 @@
           fi
 
   run-text-extract-evals:
-    needs: [determine-evals, run-e2e-tests]
+    needs: [run-e2e-tests, determine-evals, run-combination-evals]
     if: needs.determine-evals.outputs.run-text-extract == 'true'
     runs-on: ubuntu-latest
     timeout-minutes: 120
@@ -359,7 +355,7 @@
           fi
 
   run-observe-evals:
-    needs: [determine-evals, run-e2e-tests]
+    needs: [run-e2e-tests, determine-evals, run-combination-evals]
     if: needs.determine-evals.outputs.run-observe == 'true'
     runs-on: ubuntu-latest
     timeout-minutes: 25
