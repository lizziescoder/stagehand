--- conflicted
+++ resolved
@@ -536,20 +536,6 @@
         ? this.stagehand.llmProvider.getClient(modelName, modelClientOptions)
         : this.llmClient;
 
-<<<<<<< HEAD
-      if (!slowDomBasedAct) {
-        const result = await this.actHandler.observeAct(
-          actionOrOptions,
-          this.observeHandler,
-          llmClient,
-          requestId,
-        );
-        this.addToHistory("act", actionOrOptions, result);
-        return result;
-      }
-
-=======
->>>>>>> c92295d8
       this.stagehand.log({
         category: "act",
         message: "running act",
@@ -571,12 +557,15 @@
       });
 
       // `useVision` is no longer passed to the handler
-      return this.actHandler.observeAct(
+      const result = await this.actHandler.observeAct(
         actionOrOptions,
         this.observeHandler,
         llmClient,
         requestId,
       );
+
+      this.addToHistory("act", actionOrOptions, result);
+      return result;
     } catch (err: unknown) {
       if (err instanceof StagehandError || err instanceof StagehandAPIError) {
         throw err;
