import { Browserbase } from "@browserbasehq/sdk";
import type {
  CDPSession,
  BrowserContext as PlaywrightContext,
  Page as PlaywrightPage,
} from "@playwright/test";
import { chromium } from "@playwright/test";
import { z } from "zod";
import { Page, defaultExtractSchema } from "../types/page";
import {
  ExtractOptions,
  ExtractResult,
  ObserveOptions,
  ObserveResult,
} from "../types/stagehand";
import { StagehandAPI } from "./api";
import { StagehandActHandler } from "./handlers/actHandler";
import { StagehandExtractHandler } from "./handlers/extractHandler";
import { StagehandObserveHandler } from "./handlers/observeHandler";
<<<<<<< HEAD
import { ActOptions, ActResult, GotoOptions, Stagehand } from "./index";
import { LLMClient } from "./llm/LLMClient";
import { StagehandContext } from "./StagehandContext";

const BROWSERBASE_REGION_DOMAIN = {
  "us-west-2": "wss://connect.usw2.browserbase.com",
  "us-east-1": "wss://connect.use1.browserbase.com",
  "eu-central-1": "wss://connect.euc1.browserbase.com",
  "ap-southeast-1": "wss://connect.apse1.browserbase.com",
};
=======
import { clearOverlays } from "./utils";
>>>>>>> 868bd6e7

export class StagehandPage {
  private stagehand: Stagehand;
  private intPage: Page;
  private intContext: StagehandContext;
  private actHandler: StagehandActHandler;
  private extractHandler: StagehandExtractHandler;
  private observeHandler: StagehandObserveHandler;
  private llmClient: LLMClient;
  private cdpClient: CDPSession | null = null;
  private api: StagehandAPI;
  private userProvidedInstructions?: string;

  constructor(
    page: PlaywrightPage,
    stagehand: Stagehand,
    context: StagehandContext,
    llmClient: LLMClient,
    userProvidedInstructions?: string,
    api?: StagehandAPI,
  ) {
    this.intPage = Object.assign(page, {
      act: () => {
        throw new Error(
          "You seem to be calling `act` on a page in an uninitialized `Stagehand` object. Ensure you are running `await stagehand.init()` on the Stagehand object before referencing the `page` object.",
        );
      },
      extract: () => {
        throw new Error(
          "You seem to be calling `extract` on a page in an uninitialized `Stagehand` object. Ensure you are running `await stagehand.init()` on the Stagehand object before referencing the `page` object.",
        );
      },
      observe: () => {
        throw new Error(
          "You seem to be calling `observe` on a page in an uninitialized `Stagehand` object. Ensure you are running `await stagehand.init()` on the Stagehand object before referencing the `page` object.",
        );
      },
      on: () => {
        throw new Error(
          "You seem to be referencing a page in an uninitialized `Stagehand` object. Ensure you are running `await stagehand.init()` on the Stagehand object before referencing the `page` object.",
        );
      },
    });
    this.stagehand = stagehand;
    this.intContext = context;
    this.llmClient = llmClient;
    this.api = api;
    this.userProvidedInstructions = userProvidedInstructions;
    if (this.llmClient) {
      this.actHandler = new StagehandActHandler({
        verbose: this.stagehand.verbose,
        llmProvider: this.stagehand.llmProvider,
        enableCaching: this.stagehand.enableCaching,
        logger: this.stagehand.logger,
        stagehandPage: this,
        stagehandContext: this.intContext,
        llmClient: llmClient,
        userProvidedInstructions,
      });
      this.extractHandler = new StagehandExtractHandler({
        stagehand: this.stagehand,
        logger: this.stagehand.logger,
        stagehandPage: this,
        userProvidedInstructions,
      });
      this.observeHandler = new StagehandObserveHandler({
        stagehand: this.stagehand,
        logger: this.stagehand.logger,
        stagehandPage: this,
        userProvidedInstructions,
      });
    }
  }

  private async _refreshPageFromAPI() {
    if (!this.api) return;

    const sessionId = this.stagehand.browserbaseSessionID;
    if (!sessionId) {
      throw new Error("No Browserbase session ID found");
    }

    const browserbase = new Browserbase({
      apiKey: process.env.BROWSERBASE_API_KEY,
    });

    const sessionStatus = await browserbase.sessions.retrieve(sessionId);
    const browserbaseDomain =
      BROWSERBASE_REGION_DOMAIN[sessionStatus.region] ||
      "wss://connect.browserbase.com";
    const connectUrl = `${browserbaseDomain}?apiKey=${process.env.BROWSERBASE_API_KEY}&sessionId=${sessionId}`;

    const browser = await chromium.connectOverCDP(connectUrl);
    const context = browser.contexts()[0];
    const newPage = context.pages()[0];

    const newStagehandPage = await new StagehandPage(
      newPage,
      this.stagehand,
      this.intContext,
      this.llmClient,
      this.userProvidedInstructions,
      this.api,
    ).init();

    this.intPage = newStagehandPage.page;

    if (this.stagehand.debugDom) {
      await this.intPage.evaluate(
        (debugDom) => (window.showChunks = debugDom),
        this.stagehand.debugDom,
      );
    }
    await this.intPage.waitForLoadState("domcontentloaded");
    await this._waitForSettledDom();
  }

  async init(): Promise<StagehandPage> {
    const page = this.intPage;
    const stagehand = this.stagehand;
    this.intPage = new Proxy(page, {
      get: (target, prop) => {
        if (prop === "goto")
          return async (url: string, options: GotoOptions) => {
            const result = this.api
              ? await this.api.goto(url, options)
              : await page.goto(url, options);

            if (this.api) {
              await this._refreshPageFromAPI();
            } else {
              if (stagehand.debugDom) {
                await page.evaluate(
                  (debugDom) => (window.showChunks = debugDom),
                  stagehand.debugDom,
                );
              }
              await this.intPage.waitForLoadState("domcontentloaded");
              await this._waitForSettledDom();
            }
            return result;
          };

        if (this.llmClient) {
          if (prop === "act") {
            return async (options: ActOptions) => {
              return this.act(options);
            };
          }
          if (prop === "extract") {
            return async (options: ExtractOptions<z.AnyZodObject>) => {
              return this.extract(options);
            };
          }
          if (prop === "observe") {
            return async (options: ObserveOptions) => {
              return this.observe(options);
            };
          }
        } else {
          if (prop === "act" || prop === "extract" || prop === "observe") {
            return () => {
              throw new Error(
                "No LLM API key or LLM Client configured. An LLM API key or a custom LLM Client is required to use act, extract, or observe.",
              );
            };
          }
        }

        if (prop === "on") {
          return (event: string, listener: (param: unknown) => void) => {
            if (event === "popup") {
              return this.context.on("page", async (page) => {
                const newContext = await StagehandContext.init(
                  page.context(),
                  stagehand,
                );
                const newStagehandPage = new StagehandPage(
                  page,
                  stagehand,
                  newContext,
                  this.llmClient,
                );

                await newStagehandPage.init();

                listener(newStagehandPage.page);
              });
            }

            return this.context.on(
              event as keyof PlaywrightPage["on"],
              listener,
            );
          };
        }

        return target[prop as keyof PlaywrightPage];
      },
    });

    await this._waitForSettledDom();
    return this;
  }

  public get page(): Page {
    return this.intPage;
  }

  public get context(): PlaywrightContext {
    return this.intContext.context;
  }

  // We can make methods public because StagehandPage is private to the Stagehand class.
  // When a user gets stagehand.page, they are getting a proxy to the Playwright page.
  // We can override the methods on the proxy to add our own behavior
  public async _waitForSettledDom(timeoutMs?: number) {
    try {
      const timeout = timeoutMs ?? this.stagehand.domSettleTimeoutMs;
      let timeoutHandle: NodeJS.Timeout;

      await this.page.waitForLoadState("domcontentloaded");

      const timeoutPromise = new Promise<void>((resolve) => {
        timeoutHandle = setTimeout(() => {
          this.stagehand.log({
            category: "dom",
            message: "DOM settle timeout exceeded, continuing anyway",
            level: 1,
            auxiliary: {
              timeout_ms: {
                value: timeout.toString(),
                type: "integer",
              },
            },
          });
          resolve();
        }, timeout);
      });

      try {
        await Promise.race([
          this.page.evaluate(() => {
            return new Promise<void>((resolve) => {
              if (typeof window.waitForDomSettle === "function") {
                window.waitForDomSettle().then(resolve);
              } else {
                console.warn(
                  "waitForDomSettle is not defined, considering DOM as settled",
                );
                resolve();
              }
            });
          }),
          this.page.waitForLoadState("domcontentloaded"),
          this.page.waitForSelector("body"),
          timeoutPromise,
        ]);
      } finally {
        clearTimeout(timeoutHandle!);
      }
    } catch (e) {
      this.stagehand.log({
        category: "dom",
        message: "Error in waitForSettledDom",
        level: 1,
        auxiliary: {
          error: {
            value: e.message,
            type: "string",
          },
          trace: {
            value: e.stack,
            type: "string",
          },
        },
      });
    }
  }

  public async startDomDebug() {
    if (this.stagehand.debugDom) {
      try {
        await this.page
          .evaluate(() => {
            if (typeof window.debugDom === "function") {
              window.debugDom();
            } else {
              this.stagehand.log({
                category: "dom",
                message: "debugDom is not defined",
                level: 1,
              });
            }
          })
          .catch(() => {});
      } catch (e) {
        this.stagehand.log({
          category: "dom",
          message: "Error in startDomDebug",
          level: 1,
          auxiliary: {
            error: {
              value: e.message,
              type: "string",
            },
            trace: {
              value: e.stack,
              type: "string",
            },
          },
        });
      }
    }
  }

  public async cleanupDomDebug() {
    if (this.stagehand.debugDom) {
      await this.page.evaluate(() => window.cleanupDebug()).catch(() => {});
    }
  }

  async act(
    actionOrOptions: string | ActOptions | ObserveResult,
  ): Promise<ActResult> {
    if (!this.actHandler) {
      throw new Error("Act handler not initialized");
    }

    await clearOverlays(this.page);

    // If actionOrOptions is an ObserveResult, we call actFromObserveResult.
    // We need to ensure there is both a selector and a method in the ObserveResult.
    if (typeof actionOrOptions === "object" && actionOrOptions !== null) {
      // If it has selector AND method => treat as ObserveResult
      if ("selector" in actionOrOptions && "method" in actionOrOptions) {
        const observeResult = actionOrOptions as ObserveResult;
        // validate observeResult.method, etc.
        return this.actHandler.actFromObserveResult(observeResult);
      } else {
        // If it's an object but no selector/method,
        // check that it’s truly ActOptions (i.e., has an `action` field).
        if (!("action" in actionOrOptions)) {
          throw new Error(
            "Invalid argument. Valid arguments are: a string, an ActOptions object, " +
              "or an ObserveResult WITH 'selector' and 'method' fields.",
          );
        }
      }
    } else if (typeof actionOrOptions === "string") {
      // Convert string to ActOptions
      actionOrOptions = { action: actionOrOptions };
    } else {
      throw new Error(
        "Invalid argument: you may have called act with an empty ObserveResult.\n" +
          "Valid arguments are: a string, an ActOptions object, or an ObserveResult " +
          "WITH 'selector' and 'method' fields.",
      );
    }

    const {
      action,
      modelName,
      modelClientOptions,
      useVision, // still destructure this but will not pass it on
      variables = {},
      domSettleTimeoutMs,
    } = actionOrOptions;

    if (typeof useVision !== "undefined") {
      this.stagehand.log({
        category: "deprecation",
        message:
          "Warning: vision is not supported in this version of Stagehand",
        level: 1,
      });
    }

    if (this.api) {
      const result = await this.api.act(actionOrOptions);
      await this._refreshPageFromAPI();
      return result;
    }

    const requestId = Math.random().toString(36).substring(2);
    const llmClient: LLMClient = modelName
      ? this.stagehand.llmProvider.getClient(modelName, modelClientOptions)
      : this.llmClient;

    this.stagehand.log({
      category: "act",
      message: "running act",
      level: 1,
      auxiliary: {
        action: {
          value: action,
          type: "string",
        },
        requestId: {
          value: requestId,
          type: "string",
        },
        modelName: {
          value: llmClient.modelName,
          type: "string",
        },
      },
    });

    // `useVision` is no longer passed to the handler
    return this.actHandler
      .act({
        action,
        llmClient,
        chunksSeen: [],
        requestId,
        variables,
        previousSelectors: [],
        skipActionCacheForThisStep: false,
        domSettleTimeoutMs,
      })
      .catch((e) => {
        this.stagehand.log({
          category: "act",
          message: "error acting",
          level: 1,
          auxiliary: {
            error: {
              value: e.message,
              type: "string",
            },
            trace: {
              value: e.stack,
              type: "string",
            },
          },
        });

        return {
          success: false,
          message: `Internal error: Error acting: ${e.message}`,
          action: action,
        };
      });
  }

  async extract<T extends z.AnyZodObject = typeof defaultExtractSchema>(
    instructionOrOptions: string | ExtractOptions<T>,
  ): Promise<ExtractResult<T>> {
    if (!this.extractHandler) {
      throw new Error("Extract handler not initialized");
    }

    await clearOverlays(this.page);

    const options: ExtractOptions<T> =
      typeof instructionOrOptions === "string"
        ? {
            instruction: instructionOrOptions,
            schema: defaultExtractSchema as T,
          }
        : instructionOrOptions;

    const {
      instruction,
      schema,
      modelName,
      modelClientOptions,
      domSettleTimeoutMs,
      useTextExtract,
    } = options;

    if (this.api) {
      return this.api.extract<T>(options);
    }

    const requestId = Math.random().toString(36).substring(2);
    const llmClient = modelName
      ? this.stagehand.llmProvider.getClient(modelName, modelClientOptions)
      : this.llmClient;

    this.stagehand.log({
      category: "extract",
      message: "running extract",
      level: 1,
      auxiliary: {
        instruction: {
          value: instruction,
          type: "string",
        },
        requestId: {
          value: requestId,
          type: "string",
        },
        modelName: {
          value: llmClient.modelName,
          type: "string",
        },
      },
    });

    return this.extractHandler
      .extract({
        instruction,
        schema,
        llmClient,
        requestId,
        domSettleTimeoutMs,
        useTextExtract,
      })
      .catch((e) => {
        this.stagehand.log({
          category: "extract",
          message: "error extracting",
          level: 1,
          auxiliary: {
            error: {
              value: e.message,
              type: "string",
            },
            trace: {
              value: e.stack,
              type: "string",
            },
          },
        });

        if (this.stagehand.enableCaching) {
          this.stagehand.llmProvider.cleanRequestCache(requestId);
        }

        throw e;
      });
  }

  async observe(
    instructionOrOptions?: string | ObserveOptions,
  ): Promise<ObserveResult[]> {
    if (!this.observeHandler) {
      throw new Error("Observe handler not initialized");
    }

    await clearOverlays(this.page);

    const options: ObserveOptions =
      typeof instructionOrOptions === "string"
        ? { instruction: instructionOrOptions }
        : instructionOrOptions || {};

    const {
      instruction,
      modelName,
      modelClientOptions,
      useVision, // still destructure but will not pass it on
      domSettleTimeoutMs,
      returnAction = false,
      onlyVisible = false,
      useAccessibilityTree,
      drawOverlay,
    } = options;

    if (useAccessibilityTree !== undefined) {
      this.stagehand.log({
        category: "deprecation",
        message:
          "useAccessibilityTree is deprecated.\n" +
          "  To use accessibility tree as context:\n" +
          "    1. Set onlyVisible to false (default)\n" +
          "    2. Don't declare useAccessibilityTree",
        level: 1,
      });
      throw new Error(
        "useAccessibilityTree is deprecated. Use onlyVisible instead.",
      );
    }

    if (typeof useVision !== "undefined") {
      this.stagehand.log({
        category: "deprecation",
        message:
          "Warning: vision is not supported in this version of Stagehand",
        level: 1,
      });
    }

    if (this.api) {
      return this.api.observe(options);
    }

    const requestId = Math.random().toString(36).substring(2);
    const llmClient = modelName
      ? this.stagehand.llmProvider.getClient(modelName, modelClientOptions)
      : this.llmClient;

    this.stagehand.log({
      category: "observe",
      message: "running observe",
      level: 1,
      auxiliary: {
        instruction: {
          value: instruction,
          type: "string",
        },
        requestId: {
          value: requestId,
          type: "string",
        },
        modelName: {
          value: llmClient.modelName,
          type: "string",
        },
        onlyVisible: {
          value: onlyVisible ? "true" : "false",
          type: "boolean",
        },
      },
    });

    return this.observeHandler
      .observe({
        instruction,
        llmClient,
        requestId,
        domSettleTimeoutMs,
        returnAction,
        onlyVisible,
        drawOverlay,
      })
      .catch((e) => {
        this.stagehand.log({
          category: "observe",
          message: "error observing",
          level: 1,
          auxiliary: {
            error: {
              value: e.message,
              type: "string",
            },
            trace: {
              value: e.stack,
              type: "string",
            },
            requestId: {
              value: requestId,
              type: "string",
            },
            instruction: {
              value: instruction,
              type: "string",
            },
          },
        });

        if (this.stagehand.enableCaching) {
          this.stagehand.llmProvider.cleanRequestCache(requestId);
        }

        throw e;
      });
  }

  async getCDPClient(): Promise<CDPSession> {
    if (!this.cdpClient) {
      this.cdpClient = await this.context.newCDPSession(this.page);
    }
    return this.cdpClient;
  }

  async sendCDP<T>(
    command: string,
    args?: Record<string, unknown>,
  ): Promise<T> {
    const client = await this.getCDPClient();
    // Type assertion needed because CDP command strings are not fully typed
    return client.send(
      command as Parameters<CDPSession["send"]>[0],
      args || {},
    ) as Promise<T>;
  }

  async enableCDP(domain: string): Promise<void> {
    await this.sendCDP(`${domain}.enable`, {});
  }

  async disableCDP(domain: string): Promise<void> {
    await this.sendCDP(`${domain}.disable`, {});
  }
}<|MERGE_RESOLUTION|>--- conflicted
+++ resolved
@@ -17,10 +17,10 @@
 import { StagehandActHandler } from "./handlers/actHandler";
 import { StagehandExtractHandler } from "./handlers/extractHandler";
 import { StagehandObserveHandler } from "./handlers/observeHandler";
-<<<<<<< HEAD
 import { ActOptions, ActResult, GotoOptions, Stagehand } from "./index";
 import { LLMClient } from "./llm/LLMClient";
 import { StagehandContext } from "./StagehandContext";
+import { clearOverlays } from "./utils";
 
 const BROWSERBASE_REGION_DOMAIN = {
   "us-west-2": "wss://connect.usw2.browserbase.com",
@@ -28,9 +28,6 @@
   "eu-central-1": "wss://connect.euc1.browserbase.com",
   "ap-southeast-1": "wss://connect.apse1.browserbase.com",
 };
-=======
-import { clearOverlays } from "./utils";
->>>>>>> 868bd6e7
 
 export class StagehandPage {
   private stagehand: Stagehand;
