import { Browserbase } from "@browserbasehq/sdk";
import type {
  CDPSession,
  BrowserContext as PlaywrightContext,
  Page as PlaywrightPage,
} from "@playwright/test";
import { chromium } from "@playwright/test";
import { z } from "zod";
import { Page, defaultExtractSchema } from "../types/page";
import {
  ExtractOptions,
  ExtractResult,
  ObserveOptions,
  ObserveResult,
} from "../types/stagehand";
import { StagehandAPI } from "./api";
import { StagehandActHandler } from "./handlers/actHandler";
import { StagehandExtractHandler } from "./handlers/extractHandler";
import { StagehandObserveHandler } from "./handlers/observeHandler";
import { ActOptions, ActResult, GotoOptions, Stagehand } from "./index";
import { LLMClient } from "./llm/LLMClient";
import { StagehandContext } from "./StagehandContext";
import { clearOverlays } from "./utils";

const BROWSERBASE_REGION_DOMAIN = {
  "us-west-2": "wss://connect.usw2.browserbase.com",
  "us-east-1": "wss://connect.use1.browserbase.com",
  "eu-central-1": "wss://connect.euc1.browserbase.com",
  "ap-southeast-1": "wss://connect.apse1.browserbase.com",
};

export class StagehandPage {
  private stagehand: Stagehand;
  private intPage: Page;
  private intContext: StagehandContext;
  private actHandler: StagehandActHandler;
  private extractHandler: StagehandExtractHandler;
  private observeHandler: StagehandObserveHandler;
  private llmClient: LLMClient;
  private cdpClient: CDPSession | null = null;
  private api: StagehandAPI;
  private userProvidedInstructions?: string;

  constructor(
    page: PlaywrightPage,
    stagehand: Stagehand,
    context: StagehandContext,
    llmClient: LLMClient,
    userProvidedInstructions?: string,
    api?: StagehandAPI,
  ) {
    this.intPage = Object.assign(page, {
      act: () => {
        throw new Error(
          "You seem to be calling `act` on a page in an uninitialized `Stagehand` object. Ensure you are running `await stagehand.init()` on the Stagehand object before referencing the `page` object.",
        );
      },
      extract: () => {
        throw new Error(
          "You seem to be calling `extract` on a page in an uninitialized `Stagehand` object. Ensure you are running `await stagehand.init()` on the Stagehand object before referencing the `page` object.",
        );
      },
      observe: () => {
        throw new Error(
          "You seem to be calling `observe` on a page in an uninitialized `Stagehand` object. Ensure you are running `await stagehand.init()` on the Stagehand object before referencing the `page` object.",
        );
      },
      on: () => {
        throw new Error(
          "You seem to be referencing a page in an uninitialized `Stagehand` object. Ensure you are running `await stagehand.init()` on the Stagehand object before referencing the `page` object.",
        );
      },
    });
    this.stagehand = stagehand;
    this.intContext = context;
    this.llmClient = llmClient;
    this.api = api;
    this.userProvidedInstructions = userProvidedInstructions;
    if (this.llmClient) {
      this.actHandler = new StagehandActHandler({
        verbose: this.stagehand.verbose,
        llmProvider: this.stagehand.llmProvider,
        enableCaching: this.stagehand.enableCaching,
        logger: this.stagehand.logger,
        stagehandPage: this,
        stagehandContext: this.intContext,
        llmClient: llmClient,
        userProvidedInstructions,
        selfHeal: this.stagehand.selfHeal,
      });
      this.extractHandler = new StagehandExtractHandler({
        stagehand: this.stagehand,
        logger: this.stagehand.logger,
        stagehandPage: this,
        userProvidedInstructions,
      });
      this.observeHandler = new StagehandObserveHandler({
        stagehand: this.stagehand,
        logger: this.stagehand.logger,
        stagehandPage: this,
        userProvidedInstructions,
      });
    }
  }

  private async _refreshPageFromAPI() {
    if (!this.api) return;

    const sessionId = this.stagehand.browserbaseSessionID;
    if (!sessionId) {
      throw new Error("No Browserbase session ID found");
    }

    const browserbase = new Browserbase({
      apiKey: process.env.BROWSERBASE_API_KEY,
    });

    const sessionStatus = await browserbase.sessions.retrieve(sessionId);
    const browserbaseDomain =
      BROWSERBASE_REGION_DOMAIN[sessionStatus.region] ||
      "wss://connect.browserbase.com";
    const connectUrl = `${browserbaseDomain}?apiKey=${process.env.BROWSERBASE_API_KEY}&sessionId=${sessionId}`;

    const browser = await chromium.connectOverCDP(connectUrl);
    const context = browser.contexts()[0];
    const newPage = context.pages()[0];

    const newStagehandPage = await new StagehandPage(
      newPage,
      this.stagehand,
      this.intContext,
      this.llmClient,
      this.userProvidedInstructions,
      this.api,
    ).init();

    this.intPage = newStagehandPage.page;

    if (this.stagehand.debugDom) {
      await this.intPage.evaluate(
        (debugDom) => (window.showChunks = debugDom),
        this.stagehand.debugDom,
      );
    }
    await this.intPage.waitForLoadState("domcontentloaded");
    await this._waitForSettledDom();
  }

  async init(): Promise<StagehandPage> {
    const page = this.intPage;
    const stagehand = this.stagehand;
    this.intPage = new Proxy(page, {
      get: (target, prop) => {
        if (prop === "goto")
          return async (url: string, options: GotoOptions) => {
            const result = this.api
              ? await this.api.goto(url, options)
              : await page.goto(url, options);

            if (this.api) {
              await this._refreshPageFromAPI();
            } else {
              if (stagehand.debugDom) {
                await page.evaluate(
                  (debugDom) => (window.showChunks = debugDom),
                  stagehand.debugDom,
                );
              }
              await this.intPage.waitForLoadState("domcontentloaded");
              await this._waitForSettledDom();
            }
            return result;
          };

        if (this.llmClient) {
          if (prop === "act") {
            return async (options: ActOptions) => {
              return this.act(options);
            };
          }
          if (prop === "extract") {
            return async (
              instructionOrOptions: string | ExtractOptions<z.AnyZodObject>,
              observeResult?: ObserveResult,
            ) => {
              return this.extract(instructionOrOptions, observeResult);
            };
          }
          if (prop === "observe") {
            return async (options: ObserveOptions) => {
              return this.observe(options);
            };
          }
        } else {
          if (prop === "act" || prop === "extract" || prop === "observe") {
            return () => {
              throw new Error(
                "No LLM API key or LLM Client configured. An LLM API key or a custom LLM Client is required to use act, extract, or observe.",
              );
            };
          }
        }

        if (prop === "on") {
          return (event: string, listener: (param: unknown) => void) => {
            if (event === "popup") {
              return this.context.on("page", async (page) => {
                const newContext = await StagehandContext.init(
                  page.context(),
                  stagehand,
                );
                const newStagehandPage = new StagehandPage(
                  page,
                  stagehand,
                  newContext,
                  this.llmClient,
                );

                await newStagehandPage.init();

                listener(newStagehandPage.page);
              });
            }

            return this.context.on(
              event as keyof PlaywrightPage["on"],
              listener,
            );
          };
        }

        return target[prop as keyof PlaywrightPage];
      },
    });

    await this._waitForSettledDom();
    return this;
  }

  public get page(): Page {
    return this.intPage;
  }

  public get context(): PlaywrightContext {
    return this.intContext.context;
  }

  // We can make methods public because StagehandPage is private to the Stagehand class.
  // When a user gets stagehand.page, they are getting a proxy to the Playwright page.
  // We can override the methods on the proxy to add our own behavior
  public async _waitForSettledDom(timeoutMs?: number) {
    try {
      const timeout = timeoutMs ?? this.stagehand.domSettleTimeoutMs;
      let timeoutHandle: NodeJS.Timeout;

      await this.page.waitForLoadState("domcontentloaded");

      const timeoutPromise = new Promise<void>((resolve) => {
        timeoutHandle = setTimeout(() => {
          this.stagehand.log({
            category: "dom",
            message: "DOM settle timeout exceeded, continuing anyway",
            level: 1,
            auxiliary: {
              timeout_ms: {
                value: timeout.toString(),
                type: "integer",
              },
            },
          });
          resolve();
        }, timeout);
      });

      try {
        await Promise.race([
          this.page.evaluate(() => {
            return new Promise<void>((resolve) => {
              if (typeof window.waitForDomSettle === "function") {
                window.waitForDomSettle().then(resolve);
              } else {
                console.warn(
                  "waitForDomSettle is not defined, considering DOM as settled",
                );
                resolve();
              }
            });
          }),
          this.page.waitForLoadState("domcontentloaded"),
          this.page.waitForSelector("body"),
          timeoutPromise,
        ]);
      } finally {
        clearTimeout(timeoutHandle!);
      }
    } catch (e) {
      this.stagehand.log({
        category: "dom",
        message: "Error in waitForSettledDom",
        level: 1,
        auxiliary: {
          error: {
            value: e.message,
            type: "string",
          },
          trace: {
            value: e.stack,
            type: "string",
          },
        },
      });
    }
  }

  public async startDomDebug() {
    if (this.stagehand.debugDom) {
      try {
        await this.page
          .evaluate(() => {
            if (typeof window.debugDom === "function") {
              window.debugDom();
            } else {
              this.stagehand.log({
                category: "dom",
                message: "debugDom is not defined",
                level: 1,
              });
            }
          })
          .catch(() => {});
      } catch (e) {
        this.stagehand.log({
          category: "dom",
          message: "Error in startDomDebug",
          level: 1,
          auxiliary: {
            error: {
              value: e.message,
              type: "string",
            },
            trace: {
              value: e.stack,
              type: "string",
            },
          },
        });
      }
    }
  }

  public async cleanupDomDebug() {
    if (this.stagehand.debugDom) {
      await this.page.evaluate(() => window.cleanupDebug()).catch(() => {});
    }
  }

  async act(
    actionOrOptions: string | ActOptions | ObserveResult,
  ): Promise<ActResult> {
    if (!this.actHandler) {
      throw new Error("Act handler not initialized");
    }

    await clearOverlays(this.page);

    // If actionOrOptions is an ObserveResult, we call actFromObserveResult.
    // We need to ensure there is both a selector and a method in the ObserveResult.
    if (typeof actionOrOptions === "object" && actionOrOptions !== null) {
      // If it has selector AND method => treat as ObserveResult
      if ("selector" in actionOrOptions && "method" in actionOrOptions) {
        const observeResult = actionOrOptions as ObserveResult;
        // validate observeResult.method, etc.
        return this.actHandler.actFromObserveResult(observeResult);
      } else {
        // If it's an object but no selector/method,
        // check that it's truly ActOptions (i.e., has an `action` field).
        if (!("action" in actionOrOptions)) {
          throw new Error(
            "Invalid argument. Valid arguments are: a string, an ActOptions object, " +
              "or an ObserveResult WITH 'selector' and 'method' fields.",
          );
        }
      }
    } else if (typeof actionOrOptions === "string") {
      // Convert string to ActOptions
      actionOrOptions = { action: actionOrOptions };
    } else {
      throw new Error(
        "Invalid argument: you may have called act with an empty ObserveResult.\n" +
          "Valid arguments are: a string, an ActOptions object, or an ObserveResult " +
          "WITH 'selector' and 'method' fields.",
      );
    }

    const {
      action,
      modelName,
      modelClientOptions,
      useVision, // still destructure this but will not pass it on
      variables = {},
      domSettleTimeoutMs,
    } = actionOrOptions;

    if (typeof useVision !== "undefined") {
      this.stagehand.log({
        category: "deprecation",
        message:
          "Warning: vision is not supported in this version of Stagehand",
        level: 1,
      });
    }

    if (this.api) {
      const result = await this.api.act(actionOrOptions);
      await this._refreshPageFromAPI();
      return result;
    }

    const requestId = Math.random().toString(36).substring(2);
    const llmClient: LLMClient = modelName
      ? this.stagehand.llmProvider.getClient(modelName, modelClientOptions)
      : this.llmClient;

    this.stagehand.log({
      category: "act",
      message: "running act",
      level: 1,
      auxiliary: {
        action: {
          value: action,
          type: "string",
        },
        requestId: {
          value: requestId,
          type: "string",
        },
        modelName: {
          value: llmClient.modelName,
          type: "string",
        },
      },
    });

    // `useVision` is no longer passed to the handler
    return this.actHandler
      .act({
        action,
        llmClient,
        chunksSeen: [],
        requestId,
        variables,
        previousSelectors: [],
        skipActionCacheForThisStep: false,
        domSettleTimeoutMs,
      })
      .catch((e) => {
        this.stagehand.log({
          category: "act",
          message: "error acting",
          level: 1,
          auxiliary: {
            error: {
              value: e.message,
              type: "string",
            },
            trace: {
              value: e.stack,
              type: "string",
            },
          },
        });

        return {
          success: false,
          message: `Internal error: Error acting: ${e.message}`,
          action: action,
        };
      });
  }

  async extract<T extends z.AnyZodObject = typeof defaultExtractSchema>(
    instructionOrOptions: string | ExtractOptions<T>,
    observeResult?: ObserveResult,
  ): Promise<ExtractResult<T>> {
    if (!this.extractHandler) {
      throw new Error("Extract handler not initialized");
    }

    await clearOverlays(this.page);

    const options: ExtractOptions<T> =
      typeof instructionOrOptions === "string"
        ? {
            instruction: instructionOrOptions,
            schema: defaultExtractSchema as T,
          }
        : instructionOrOptions;

    const {
      instruction,
      schema,
      modelName,
      modelClientOptions,
      domSettleTimeoutMs,
      useTextExtract,
    } = options;

<<<<<<< HEAD
    // Throw a NotImplementedError if the user passed in an `ObserveResult`
    // and `useTextExtract` is false
    if (observeResult && useTextExtract !== true) {
      throw new Error(
        "NotImplementedError: Passing an ObserveResult into extract is only supported when `useTextExtract: true`.",
      );
=======
    if (this.api) {
      return this.api.extract<T>(options);
>>>>>>> 33f2b3f8
    }

    const requestId = Math.random().toString(36).substring(2);
    const llmClient = modelName
      ? this.stagehand.llmProvider.getClient(modelName, modelClientOptions)
      : this.llmClient;

    this.stagehand.log({
      category: "extract",
      message: "running extract",
      level: 1,
      auxiliary: {
        instruction: {
          value: instruction,
          type: "string",
        },
        requestId: {
          value: requestId,
          type: "string",
        },
        modelName: {
          value: llmClient.modelName,
          type: "string",
        },
      },
    });

    return this.extractHandler
      .extract({
        instruction,
        schema,
        llmClient,
        requestId,
        domSettleTimeoutMs,
        useTextExtract,
        observation: observeResult,
      })
      .catch((e) => {
        this.stagehand.log({
          category: "extract",
          message: "error extracting",
          level: 1,
          auxiliary: {
            error: {
              value: e.message,
              type: "string",
            },
            trace: {
              value: e.stack,
              type: "string",
            },
          },
        });

        if (this.stagehand.enableCaching) {
          this.stagehand.llmProvider.cleanRequestCache(requestId);
        }

        throw e;
      });
  }

  async observe(
    instructionOrOptions?: string | ObserveOptions,
  ): Promise<ObserveResult[]> {
    if (!this.observeHandler) {
      throw new Error("Observe handler not initialized");
    }

    await clearOverlays(this.page);

    const options: ObserveOptions =
      typeof instructionOrOptions === "string"
        ? { instruction: instructionOrOptions }
        : instructionOrOptions || {};

    const {
      instruction,
      modelName,
      modelClientOptions,
      useVision, // still destructure but will not pass it on
      domSettleTimeoutMs,
      returnAction = true,
      onlyVisible = false,
      useAccessibilityTree,
      drawOverlay,
    } = options;

    if (useAccessibilityTree !== undefined) {
      this.stagehand.log({
        category: "deprecation",
        message:
          "useAccessibilityTree is deprecated.\n" +
          "  To use accessibility tree as context:\n" +
          "    1. Set onlyVisible to false (default)\n" +
          "    2. Don't declare useAccessibilityTree",
        level: 1,
      });
      throw new Error(
        "useAccessibilityTree is deprecated. Use onlyVisible instead.",
      );
    }

    if (typeof useVision !== "undefined") {
      this.stagehand.log({
        category: "deprecation",
        message:
          "Warning: vision is not supported in this version of Stagehand",
        level: 1,
      });
    }

    if (this.api) {
      return this.api.observe(options);
    }

    const requestId = Math.random().toString(36).substring(2);
    const llmClient = modelName
      ? this.stagehand.llmProvider.getClient(modelName, modelClientOptions)
      : this.llmClient;

    this.stagehand.log({
      category: "observe",
      message: "running observe",
      level: 1,
      auxiliary: {
        instruction: {
          value: instruction,
          type: "string",
        },
        requestId: {
          value: requestId,
          type: "string",
        },
        modelName: {
          value: llmClient.modelName,
          type: "string",
        },
        onlyVisible: {
          value: onlyVisible ? "true" : "false",
          type: "boolean",
        },
      },
    });

    return this.observeHandler
      .observe({
        instruction,
        llmClient,
        requestId,
        domSettleTimeoutMs,
        returnAction,
        onlyVisible,
        drawOverlay,
      })
      .catch((e) => {
        this.stagehand.log({
          category: "observe",
          message: "error observing",
          level: 1,
          auxiliary: {
            error: {
              value: e.message,
              type: "string",
            },
            trace: {
              value: e.stack,
              type: "string",
            },
            requestId: {
              value: requestId,
              type: "string",
            },
            instruction: {
              value: instruction,
              type: "string",
            },
          },
        });

        if (this.stagehand.enableCaching) {
          this.stagehand.llmProvider.cleanRequestCache(requestId);
        }

        throw e;
      });
  }

  async getCDPClient(): Promise<CDPSession> {
    if (!this.cdpClient) {
      this.cdpClient = await this.context.newCDPSession(this.page);
    }
    return this.cdpClient;
  }

  async sendCDP<T>(
    command: string,
    args?: Record<string, unknown>,
  ): Promise<T> {
    const client = await this.getCDPClient();
    // Type assertion needed because CDP command strings are not fully typed
    return client.send(
      command as Parameters<CDPSession["send"]>[0],
      args || {},
    ) as Promise<T>;
  }

  async enableCDP(domain: string): Promise<void> {
    await this.sendCDP(`${domain}.enable`, {});
  }

  async disableCDP(domain: string): Promise<void> {
    await this.sendCDP(`${domain}.disable`, {});
  }
}<|MERGE_RESOLUTION|>--- conflicted
+++ resolved
@@ -505,17 +505,16 @@
       useTextExtract,
     } = options;
 
-<<<<<<< HEAD
     // Throw a NotImplementedError if the user passed in an `ObserveResult`
     // and `useTextExtract` is false
     if (observeResult && useTextExtract !== true) {
       throw new Error(
         "NotImplementedError: Passing an ObserveResult into extract is only supported when `useTextExtract: true`.",
       );
-=======
+    }
+
     if (this.api) {
       return this.api.extract<T>(options);
->>>>>>> 33f2b3f8
     }
 
     const requestId = Math.random().toString(36).substring(2);
