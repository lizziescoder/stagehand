--- conflicted
+++ resolved
@@ -325,7 +325,7 @@
       action,
       modelName,
       modelClientOptions,
-      useVision,
+      useVision, // still destructure this but will not pass it on
       variables = {},
       domSettleTimeoutMs,
     } = actionOrOptions;
@@ -502,11 +502,7 @@
       modelClientOptions,
       useVision, // still destructure but will not pass it on
       domSettleTimeoutMs,
-<<<<<<< HEAD
-      returnAction = true,
-=======
       returnAction = false,
->>>>>>> eaed5941
       onlyVisible = false,
     } = options;
 
