--- conflicted
+++ resolved
@@ -1,12 +1,5 @@
-<<<<<<< HEAD
-import { calculateViewportHeight } from "./utils";
-
 export async function debugDom(chunkNumber: number = 0) {
   window.chunkNumber = chunkNumber;
-=======
-export async function debugDom() {
-  window.chunkNumber = 0;
->>>>>>> 0b73f7bd
 
   const { selectorMap } = await window.processElements(window.chunkNumber);
 
@@ -76,70 +69,6 @@
   });
 }
 
-<<<<<<< HEAD
-function cleanupNav() {
-  const stagehandNavElements = document.querySelectorAll(".stagehand-nav");
-  stagehandNavElements.forEach((element) => {
-    element.remove();
-  });
-}
-
-function setupChunkNav() {
-  const viewportHeight = calculateViewportHeight();
-  const documentHeight = document.documentElement.scrollHeight;
-  const totalChunks = Math.ceil(documentHeight / viewportHeight);
-
-  if (window.chunkNumber > 0) {
-    const prevChunkButton = document.createElement("button");
-    prevChunkButton.className = "stagehand-nav";
-
-    prevChunkButton.textContent = "Previous";
-    prevChunkButton.style.marginLeft = "50px";
-    prevChunkButton.style.position = "fixed";
-    prevChunkButton.style.bottom = "10px";
-    prevChunkButton.style.left = "50%";
-    prevChunkButton.style.transform = "translateX(-50%)";
-    prevChunkButton.style.zIndex = "1000000000";
-    prevChunkButton.onclick = async () => {
-      cleanupMarkers();
-      cleanupNav();
-      window.chunkNumber -= 1;
-      window.scrollTo(0, window.chunkNumber * viewportHeight);
-      await window.waitForDomSettle();
-      const { selectorMap } = await window.processElements(window.chunkNumber);
-      drawChunk(selectorMap);
-      setupChunkNav();
-    };
-    document.body.appendChild(prevChunkButton);
-  }
-  if (totalChunks > window.chunkNumber) {
-    const nextChunkButton = document.createElement("button");
-    nextChunkButton.className = "stagehand-nav";
-    nextChunkButton.textContent = "Next";
-    nextChunkButton.style.marginRight = "50px";
-    nextChunkButton.style.position = "fixed";
-    nextChunkButton.style.bottom = "10px";
-    nextChunkButton.style.right = "50%";
-    nextChunkButton.style.transform = "translateX(50%)";
-    nextChunkButton.style.zIndex = "1000000000";
-    nextChunkButton.onclick = async () => {
-      cleanupMarkers();
-      cleanupNav();
-      window.chunkNumber += 1;
-      window.scrollTo(0, window.chunkNumber * viewportHeight);
-      await window.waitForDomSettle();
-
-      const { selectorMap } = await window.processElements(window.chunkNumber);
-      drawChunk(selectorMap);
-      setupChunkNav();
-    };
-
-    document.body.appendChild(nextChunkButton);
-  }
-}
-
-=======
->>>>>>> 0b73f7bd
 window.debugDom = debugDom;
 window.cleanupDebug = cleanupDebug;
 window.drawChunk = drawChunk;