import { AvailableModel, ToolCall } from "../../types/model";

export interface ChatMessage {
  role: "system" | "user" | "assistant";
  content: ChatMessageContent;
}

export type ChatMessageContent =
  | string
  | (ChatMessageImageContent | ChatMessageTextContent)[];

export interface ChatMessageImageContent {
  type: "image_url";
  image_url: { url: string };
  text?: string;
}

export interface ChatMessageTextContent {
  type: string;
  text: string;
}

export const modelsWithVision: AvailableModel[] = [
  "gpt-4o",
  "gpt-4o-mini",
  "claude-3-5-sonnet-latest",
  "claude-3-5-sonnet-20240620",
  "claude-3-5-sonnet-20241022",
  "gpt-4o-2024-08-06",
];

export const AnnotatedScreenshotText =
  "This is a screenshot of the current page state with the elements annotated on it. Each element id is annotated with a number to the top left of it. Duplicate annotations at the same location are under each other vertically.";

export interface ChatCompletionOptions {
  messages: ChatMessage[];
  temperature?: number;
  top_p?: number;
  frequency_penalty?: number;
  presence_penalty?: number;
  image?: {
    buffer: Buffer;
    description?: string;
  };
  response_model?: {
    name: string;
    schema: any;
  };
  tools?: ToolCall[];
  tool_choice?: string;
  maxTokens?: number;
  requestId: string;
}

<<<<<<< HEAD
export interface LLMClient {
  type: "openai" | "anthropic";
  createChatCompletion(options: ChatCompletionOptions): Promise<any>;
  logger: (message: { category?: string; message: string }) => void;
=======
export abstract class LLMClient {
  public modelName: AvailableModel;
  public hasVision: boolean;

  constructor(modelName: AvailableModel) {
    this.modelName = modelName;
    this.hasVision = modelsWithVision.includes(modelName);
  }

  abstract createChatCompletion(options: ChatCompletionOptions): Promise<any>;
  abstract logger: (message: { category?: string; message: string }) => void;
>>>>>>> 85483fe0
}<|MERGE_RESOLUTION|>--- conflicted
+++ resolved
@@ -52,13 +52,8 @@
   requestId: string;
 }
 
-<<<<<<< HEAD
-export interface LLMClient {
-  type: "openai" | "anthropic";
-  createChatCompletion(options: ChatCompletionOptions): Promise<any>;
-  logger: (message: { category?: string; message: string }) => void;
-=======
 export abstract class LLMClient {
+  public type: "openai" | "anthropic";
   public modelName: AvailableModel;
   public hasVision: boolean;
 
@@ -69,5 +64,4 @@
 
   abstract createChatCompletion(options: ChatCompletionOptions): Promise<any>;
   abstract logger: (message: { category?: string; message: string }) => void;
->>>>>>> 85483fe0
 }