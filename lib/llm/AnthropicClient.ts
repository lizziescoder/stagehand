--- conflicted
+++ resolved
@@ -6,12 +6,8 @@
 import { LLMCache } from "../cache/LLMCache";
 import { ChatCompletionOptions, LLMClient } from "./LLMClient";
 
-<<<<<<< HEAD
-export class AnthropicClient implements LLMClient {
+export class AnthropicClient extends LLMClient {
   public type: "anthropic" = "anthropic";
-=======
-export class AnthropicClient extends LLMClient {
->>>>>>> 85483fe0
   private client: Anthropic;
   private cache: LLMCache | undefined;
   public logger: (message: LogLine) => void;
