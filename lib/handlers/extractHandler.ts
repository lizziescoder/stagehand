--- conflicted
+++ resolved
@@ -364,7 +364,6 @@
       ...output
     } = extractionResponse;
 
-<<<<<<< HEAD
     this.stagehand.updateMetrics(
       StagehandFunctionName.EXTRACT,
       promptTokens,
@@ -372,11 +371,6 @@
       inferenceTimeMs,
     );
 
-    // Clean up debug
-    await this.stagehandPage.cleanupDomDebug();
-
-=======
->>>>>>> 96fd035e
     // **11:** Handle the extraction response and log the results
     this.logger({
       category: "extraction",
@@ -509,7 +503,6 @@
       ...output
     } = extractionResponse;
 
-<<<<<<< HEAD
     this.stagehand.updateMetrics(
       StagehandFunctionName.EXTRACT,
       promptTokens,
@@ -517,10 +510,6 @@
       inferenceTimeMs,
     );
 
-    await this.stagehandPage.cleanupDomDebug();
-
-=======
->>>>>>> 96fd035e
     this.logger({
       category: "extraction",
       message: "received extraction response",
