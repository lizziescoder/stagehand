--- conflicted
+++ resolved
@@ -531,15 +531,11 @@
     this.intEnv = env;
     this.apiKey = apiKey ?? process.env.BROWSERBASE_API_KEY;
     this.projectId = projectId ?? process.env.BROWSERBASE_PROJECT_ID;
-
     this.verbose = verbose ?? 0;
-<<<<<<< HEAD
-=======
     // Update logger verbosity level
     this.stagehandLogger.setVerbosity(this.verbose);
 
     this.debugDom = debugDom ?? false;
->>>>>>> 84f810b4
     if (llmClient) {
       this.llmClient = llmClient;
     } else {
@@ -638,15 +634,6 @@
       );
     }
 
-<<<<<<< HEAD
-=======
-    if (initOptions) {
-      this.stagehandLogger.warn(
-        "Passing parameters to init() is deprecated and will be removed in the next major version. Use constructor options instead.",
-      );
-    }
-
->>>>>>> 84f810b4
     if (this.usingAPI) {
       this.apiClient = new StagehandAPI({
         apiKey: this.apiKey,
