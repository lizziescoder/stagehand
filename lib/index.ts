--- conflicted
+++ resolved
@@ -329,13 +329,10 @@
   private contextPath?: string;
   private llmClient: LLMClient;
   private userProvidedInstructions?: string;
-<<<<<<< HEAD
   private usingAPI: boolean;
   private modelName: AvailableModel;
   private apiClient: StagehandAPI | undefined;
-=======
   public readonly selfHeal: boolean;
->>>>>>> 2c855cff
 
   constructor(
     {
@@ -355,11 +352,8 @@
       modelName,
       modelClientOptions,
       systemPrompt,
-<<<<<<< HEAD
       useAPI,
-=======
       selfHeal = true,
->>>>>>> 2c855cff
     }: ConstructorParams = {
       env: "BROWSERBASE",
     },
@@ -394,16 +388,13 @@
     this.browserbaseSessionCreateParams = browserbaseSessionCreateParams;
     this.browserbaseSessionID = browserbaseSessionID;
     this.userProvidedInstructions = systemPrompt;
-<<<<<<< HEAD
     this.usingAPI = useAPI ?? false;
     this.modelName = modelName ?? DEFAULT_MODEL_NAME;
 
     if (this.usingAPI && env === "LOCAL") {
       throw new Error("API mode can only be used with BROWSERBASE environment");
     }
-=======
     this.selfHeal = selfHeal;
->>>>>>> 2c855cff
   }
 
   public get logger(): (logLine: LogLine) => void {
