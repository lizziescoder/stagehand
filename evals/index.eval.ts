import { Eval } from "braintrust";
import { Stagehand } from "../lib";
import { z } from "zod";
import process from "process";
import { EvalLogger } from "./utils";
import { AvailableModel } from "../types/model";
import { LogLine } from "../types/log";
import fs from "fs";

const env: "BROWSERBASE" | "LOCAL" =
  process.env.EVAL_ENV?.toLowerCase() === "browserbase"
    ? "BROWSERBASE"
    : "LOCAL";

const enableCaching = process.env.EVAL_ENABLE_CACHING?.toLowerCase() === "true";
const models: AvailableModel[] = ["gpt-4o", "claude-3-5-sonnet-20241022"];

const defaultStagehandOptions = {
  env,
  headless: false,
  verbose: 2 as const,
  debugDom: true,
  enableCaching,
};

const initStagehand = async ({
  modelName,
  domSettleTimeoutMs,
  logger,
}: {
  modelName: AvailableModel;
  domSettleTimeoutMs?: number;
  logger: EvalLogger;
}) => {
  const stagehand = new Stagehand({
    ...defaultStagehandOptions,
    logger: (logLine: LogLine) => {
      logger.log(logLine);
    },
  });
  logger.init(stagehand);
  const initResponse = await stagehand.init({ modelName, domSettleTimeoutMs });
  return { stagehand, logger, initResponse };
};

type EvalFunction = (args: {
  modelName: AvailableModel;
  logger: EvalLogger;
}) => Promise<{
  _success: boolean;
  logs: LogLine[];
  debugUrl: string;
  sessionUrl: string;
  error?: any;
}>;

const expedia: EvalFunction = async ({ modelName, logger }) => {
  const { stagehand, initResponse } = await initStagehand({
    modelName,
    logger,
  });

  const { debugUrl, sessionUrl } = initResponse;

  try {
    await stagehand.page.goto("https://www.expedia.com/flights");

    await stagehand.act({
      action:
        "find round-trip flights from San Francisco (SFO) to Toronto (YYZ) for Jan 1, 2025 (up to one to two weeks)",
    });

    await stagehand.act({ action: "Go to the first non-stop flight" });

    await stagehand.act({ action: "select the cheapest flight" });

    await stagehand.act({ action: "click on the first non-stop flight" });

    await stagehand.act({
      action: "Take me to the checkout page",
    });

    const url = stagehand.page.url();
    return {
      _success: url.startsWith("https://www.expedia.com/Checkout/"),
      logs: logger.getLogs(),
      debugUrl,
      sessionUrl,
    };
  } catch (error) {
    logger.error({
      message: `error in expedia function`,
      level: 0,
      auxiliary: {
        error: {
          value: JSON.stringify(error, null, 2),
          type: "object",
        },
        trace: {
          value: error.stack,
          type: "string",
        },
      },
    });
    return {
      _success: false,
      error: JSON.parse(JSON.stringify(error, null, 2)),
      debugUrl,
      sessionUrl,
      logs: logger.getLogs(),
    };
  } finally {
    await stagehand.context.close().catch(() => {});
  }
};
const vanta: EvalFunction = async ({ modelName, logger }) => {
  const { stagehand, initResponse } = await initStagehand({
    modelName,
    logger,
  });

  const { debugUrl, sessionUrl } = initResponse;

  await stagehand.page.goto("https://www.vanta.com/");

  const observations = await stagehand.observe();

  if (observations.length === 0) {
    await stagehand.context.close();
    return {
      _success: false,
      observations,
      debugUrl,
      sessionUrl,
      logs: logger.getLogs(),
    };
  }

  const expectedLocator = `body > div.page-wrapper > div.nav_component > div.nav_element.w-nav > div.padding-global > div > div > nav > div.nav_cta-wrapper.is-new > a.nav_cta-button-desktop.is-smaller.w-button`;

  const expectedResult = await stagehand.page
    .locator(expectedLocator)
    .first()
    .innerHTML();

  let foundMatch = false;
  for (const observation of observations) {
    try {
      const observationResult = await stagehand.page
        .locator(observation.selector)
        .first()
        .innerHTML();

      if (observationResult === expectedResult) {
        foundMatch = true;
        break;
      }
    } catch (error) {
      console.warn(
        `Failed to check observation with selector ${observation.selector}:`,
        error.message,
      );
      continue;
    }
  }

  await stagehand.context.close();

  return {
    _success: foundMatch,
    expected: expectedResult,
    observations,
    debugUrl,
    sessionUrl,
    logs: logger.getLogs(),
  };
};

const vanta_h: EvalFunction = async ({ modelName, logger }) => {
  const { stagehand, initResponse } = await initStagehand({
    modelName,
    logger,
  });

  const { debugUrl, sessionUrl } = initResponse;

  await stagehand.page.goto("https://www.vanta.com/");

  const observations = await stagehand.observe({
    instruction: "find the buy now button",
  });

  await stagehand.context.close();

  // we should have no saved observation since the element shouldn't exist
  return {
    _success: observations.length === 0,
    observations,
    debugUrl,
    sessionUrl,
    logs: logger.getLogs(),
  };
};

const simple_google_search: EvalFunction = async ({ modelName, logger }) => {
  const { stagehand, initResponse } = await initStagehand({
    modelName,
    logger,
  });

  const { debugUrl, sessionUrl } = initResponse;

  await stagehand.page.goto("https://www.google.com");

  await stagehand.act({
    action: 'Search for "OpenAI"',
  });

  const expectedUrl = "https://www.google.com/search?q=OpenAI";
  const currentUrl = stagehand.page.url();

  await stagehand.context.close();

  return {
    _success: currentUrl.startsWith(expectedUrl),
    currentUrl,
    debugUrl,
    sessionUrl,
    logs: logger.getLogs(),
  };
};

const peeler_simple: EvalFunction = async ({ modelName, logger }) => {
  const { stagehand, initResponse } = await initStagehand({
    modelName,
    logger,
  });

  const { debugUrl, sessionUrl } = initResponse;

  if (env === "BROWSERBASE") {
    throw new Error(
      "Browserbase not supported for this eval since we block all requests to file://",
    );
  }

  await stagehand.page.goto(`file://${process.cwd()}/evals/assets/peeler.html`);

  await stagehand.act({ action: "add the peeler to cart" });

  const successMessageLocator = stagehand.page.locator(
    'text="Congratulations, you have 1 A in your cart"',
  );
  const isVisible = await successMessageLocator.isVisible();

  await stagehand.context.close();
  return {
    _success: isVisible,
    debugUrl,
    sessionUrl,
    logs: logger.getLogs(),
  };
};

const peeler_complex: EvalFunction = async ({ modelName, logger }) => {
  const { stagehand, initResponse } = await initStagehand({
    modelName,
    logger,
  });

  const { debugUrl, sessionUrl } = initResponse;

  try {
    await stagehand.page.goto(`https://chefstoys.com/`, { timeout: 60000 });

    await stagehand.act({
      action: "search for %search_query%",
      variables: {
        search_query: "peeler",
      },
    });

    await stagehand.act({
      action: 'click on the first "OXO" brand peeler',
    });

    const { price } = await stagehand.extract({
      instruction: "get the price of the peeler",
      schema: z.object({ price: z.number().nullable() }),
      modelName: "gpt-4o-2024-08-06",
    });

    return {
      _success: price === 11.99,
      price,
      debugUrl,
      sessionUrl,
      logs: logger.getLogs(),
    };
  } catch (error) {
    logger.error({
      message: "error in peeler_complex function",
      level: 0,
      auxiliary: {
        error: {
          value: JSON.stringify(error, null, 2),
          type: "object",
        },
        trace: {
          value: error.stack,
          type: "string",
        },
      },
    });
    return {
      _success: false,
      error: JSON.parse(JSON.stringify(error, null, 2)),
      debugUrl,
      sessionUrl,
      logs: logger.getLogs(),
    };
  } finally {
    await stagehand.context.close();
  }
};

const homedepot: EvalFunction = async ({ modelName, logger }) => {
  const { stagehand, initResponse } = await initStagehand({
    modelName,
    logger,
    domSettleTimeoutMs: 60_000,
  });

  const { debugUrl, sessionUrl } = initResponse;

  try {
    await stagehand.page.goto("https://www.homedepot.com/");

    await stagehand.act({ action: "search for gas grills" });

    await stagehand.act({ action: "click on the best selling gas grill" });

    await stagehand.act({ action: "click on the Product Details" });

    await stagehand.act({ action: "find the Primary Burner BTU" });

    const productSpecs = await stagehand.extract({
      instruction: "Extract the Primary exact Burner BTU of the product",
      schema: z.object({
        productSpecs: z
          .array(
            z.object({
              burnerBTU: z.string().describe("Primary Burner BTU exact value"),
            }),
          )
          .describe("Gas grill Primary Burner BTU exact value"),
      }),
      modelName: "gpt-4o-2024-08-06",
    });
    logger.log({
      message: `gas grill primary burner BTU`,
      level: 1,
      auxiliary: {
        productSpecs: {
          value: JSON.stringify(productSpecs),
          type: "object",
        },
      },
    });

    if (
      !productSpecs ||
      !productSpecs.productSpecs ||
      productSpecs.productSpecs.length !== 1
    ) {
      return {
        _success: false,
        productSpecs,
        debugUrl,
        sessionUrl,
        logs: logger.getLogs(),
      };
    }

    if (
      (productSpecs.productSpecs[0].burnerBTU.match(/0/g) || []).length == 4 &&
      (productSpecs.productSpecs[0].burnerBTU.match(/4/g) || []).length === 1
    ) {
      return {
        _success: true,
        productSpecs,
        debugUrl,
        sessionUrl,
        logs: logger.getLogs(),
      };
    } else {
      return {
        _success: false,
        productSpecs,
        debugUrl,
        sessionUrl,
        logs: logger.getLogs(),
      };
    }
  } catch (error) {
    logger.error({
      message: "error in homedepot function",
      level: 0,
      auxiliary: {
        error: {
          value: error.message,
          type: "string",
        },
        trace: {
          value: error.stack,
          type: "string",
        },
      },
    });
    return {
      _success: false,
      error: JSON.parse(JSON.stringify(error, null, 2)),
      debugUrl,
      sessionUrl,
      logs: logger.getLogs(),
    };
  } finally {
    await stagehand.context.close().catch(() => {});
  }
};

const extract_github_stars: EvalFunction = async ({ modelName, logger }) => {
  const { stagehand, initResponse } = await initStagehand({
    modelName,
    logger,
  });

  const { debugUrl, sessionUrl } = initResponse;

  try {
    await stagehand.page.goto("https://github.com/facebook/react");

    const { stars } = await stagehand.extract({
      instruction: "Extract the number of stars for the project",
      schema: z.object({
        stars: z.number().describe("the number of stars for the project"),
      }),
      modelName,
    });

    const expectedStarsString = await stagehand.page
      .locator("#repo-stars-counter-star")
      .first()
      .innerHTML();

    const expectedStars = expectedStarsString.toLowerCase().endsWith("k")
      ? parseFloat(expectedStarsString.slice(0, -1)) * 1000
      : parseFloat(expectedStarsString);

    const tolerance = 1000;

    const isWithinTolerance = Math.abs(stars - expectedStars) <= tolerance;

    await stagehand.context.close().catch(() => {});
    return {
      _success: isWithinTolerance,
      stars,
      debugUrl,
      sessionUrl,
      logs: logger.getLogs(),
    };
  } catch (error) {
    console.error("Error or timeout occurred:", error);
    await stagehand.context.close().catch(() => {});
    return {
      _success: false,
      error: JSON.parse(JSON.stringify(error, null, 2)),
      debugUrl,
      sessionUrl,
      logs: logger.getLogs(),
    };
  }
};

const extract_collaborators_from_github_repository: EvalFunction = async ({
  modelName,
  logger,
}) => {
  const { stagehand, initResponse } = await initStagehand({
    modelName,
    logger,
  });

  const { debugUrl, sessionUrl } = initResponse;

  try {
    await stagehand.page.goto("https://github.com/facebook/react");
    await stagehand.act({
      action: "find the contributors section",
    });

    const { contributors } = await stagehand.extract({
      instruction: "Extract top 20 contributors of this repository",
      schema: z.object({
        contributors: z.array(
          z.object({
            github_username: z
              .string()
              .describe("the github username of the contributor"),
            information: z.string().describe("number of commits contributed"),
          }),
        ),
      }),
      modelName,
    });

    console.log("Extracted collaborators:", contributors);
    await stagehand.context.close().catch(() => {});
    return {
      _success: contributors.length === 20,
      contributors,
      debugUrl,
      sessionUrl,
      logs: logger.getLogs(),
    };
  } catch (error) {
    console.error("Error or timeout occurred:", error);
    await stagehand.context.close().catch(() => {});
    return {
      _success: false,
      error: JSON.parse(JSON.stringify(error, null, 2)),
      debugUrl,
      sessionUrl,
      logs: logger.getLogs(),
    };
  }
};

const extract_last_twenty_github_commits: EvalFunction = async ({
  modelName,
  logger,
}) => {
  const { stagehand, initResponse } = await initStagehand({
    modelName,
    logger,
  });

  const { debugUrl, sessionUrl } = initResponse;

  try {
    await stagehand.page.goto("https://github.com/facebook/react");

    await stagehand.act({
      action:
        "find commit history, generally described by the number of commits",
    });
    const { commits } = await stagehand.extract({
      instruction: "Extract last 20 commits",
      schema: z.object({
        commits: z.array(
          z.object({
            commit_message: z.string(),
            commit_url: z.string(),
            commit_hash: z.string(),
          }),
        ),
      }),
      modelName,
    });

    logger.log({
      message: "Extracted commits",
      level: 1,
      auxiliary: {
        commits: {
          value: JSON.stringify(commits),
          type: "object",
        },
      },
    });
    await stagehand.context.close().catch(() => {});
    return {
      _success: commits.length === 20,
      commits,
      debugUrl,
      sessionUrl,
      logs: logger.getLogs(),
    };
  } catch (error) {
    console.error("Error or timeout occurred:", error);
    await stagehand.context.close().catch(() => {});
    return {
      _success: false,
      error: JSON.parse(JSON.stringify(error, null, 2)),
      debugUrl,
      sessionUrl,
      logs: logger.getLogs(),
    };
  }
};

const wikipedia: EvalFunction = async ({ modelName, logger }) => {
  const { stagehand, initResponse } = await initStagehand({
    modelName,
    logger,
  });

  const { debugUrl, sessionUrl } = initResponse;

  await stagehand.page.goto(`https://en.wikipedia.org/wiki/Baseball`);
  await stagehand.act({
    action: 'click the "hit and run" link in this article',
  });

  const url = "https://en.wikipedia.org/wiki/Hit_and_run_(baseball)";
  const currentUrl = stagehand.page.url();
  await stagehand.context.close().catch(() => {});

  return {
    _success: currentUrl === url,
    expected: url,
    actual: currentUrl,
    debugUrl,
    sessionUrl,
    logs: logger.getLogs(),
  };
};

// Validate that the action is not found on the page
const nonsense_action: EvalFunction = async ({ modelName, logger }) => {
  const { stagehand, initResponse } = await initStagehand({
    modelName,
    logger,
  });

  const { debugUrl, sessionUrl } = initResponse;

  try {
    await stagehand.page.goto("https://www.homedepot.com/");

    const result = await stagehand.act({
      action: "click on the first banana",
    });
    console.log("result", result);

    // Assert the output
    const expectedResult = {
      success: false,
      message:
        "Action not found on the current page after checking all chunks.",
      action: "click on the first banana",
    };

    const isResultCorrect =
      JSON.stringify(result) === JSON.stringify(expectedResult);

    return {
      _success: isResultCorrect,
      debugUrl,
      sessionUrl,
      logs: logger.getLogs(),
    };
  } catch (error) {
    console.error(`Error in nonsense_action function: ${error.message}`);
    return {
      _success: false,
      error: JSON.parse(JSON.stringify(error, null, 2)),
      debugUrl,
      sessionUrl,
      logs: logger.getLogs(),
    };
  } finally {
    await stagehand.context.close();
  }
};

const costar: EvalFunction = async ({ modelName, logger }) => {
  const { stagehand, initResponse } = await initStagehand({
    modelName,
    logger,
  });

  const { debugUrl, sessionUrl } = initResponse;
  // TODO: fix this eval - does not work in headless mode
  try {
    await Promise.race([
      stagehand.page.goto("https://www.costar.com/"),
      new Promise((_, reject) =>
        setTimeout(() => reject(new Error("Navigation timeout")), 30000),
      ),
    ]);

    await stagehand.act({ action: "click on the first article" });

    await stagehand.act({
      action: "click on the learn more button for the first job",
    });

    const articleTitle = await stagehand.extract({
      instruction: "extract the title of the article",
      schema: z.object({
        title: z.string().describe("the title of the article").nullable(),
      }),
      modelName: "gpt-4o-2024-08-06",
    });

    logger.log({
      message: "got article title",
      level: 1,
      auxiliary: {
        articleTitle: {
          value: JSON.stringify(articleTitle),
          type: "object",
        },
      },
    });

    // Check if the title is more than 5 characters
    const isTitleValid =
      articleTitle.title !== null && articleTitle.title.length > 5;

    await stagehand.context.close();

    return {
      title: articleTitle.title,
      _success: isTitleValid,
      debugUrl,
      sessionUrl,
      logs: logger.getLogs(),
    };
  } catch (error) {
    logger.error({
      message: "error in costar function",
      level: 0,
      auxiliary: {
        error: {
          value: error.message,
          type: "string",
        },
        trace: {
          value: error.stack,
          type: "string",
        },
      },
    });
    return {
      title: null,
      _success: false,
      debugUrl,
      sessionUrl,
      logs: logger.getLogs(),
    };
  } finally {
    await stagehand.context.close();
  }
};

const google_jobs: EvalFunction = async ({ modelName, logger }) => {
  const { stagehand, initResponse } = await initStagehand({
    modelName,
    logger,
  });

  const { debugUrl, sessionUrl } = initResponse;

  try {
    await stagehand.page.goto("https://www.google.com/");

    await stagehand.act({ action: "click on the about page" });

    await stagehand.act({ action: "click on the careers page" });

    await stagehand.act({ action: "input data scientist into role" });

    await stagehand.act({ action: "input new york city into location" });

    await stagehand.act({ action: "click on the search button" });

    // NOTE: "click on the first Learn More button" is not working - the span for learn more is not clickable and the a href is after it
    await stagehand.act({ action: "click on the first job link" });

    const jobDetails = await stagehand.extract({
      instruction:
        "Extract the following details from the job posting: application deadline, minimum qualifications (degree and years of experience), and preferred qualifications (degree and years of experience)",
      schema: z.object({
        applicationDeadline: z
          .string()
          .describe("The date until which the application window will be open")
          .nullable(),
        minimumQualifications: z.object({
          degree: z.string().describe("The minimum required degree").nullable(),
          yearsOfExperience: z
            .number()
            .describe("The minimum required years of experience")
            .nullable(),
        }),
        preferredQualifications: z.object({
          degree: z.string().describe("The preferred degree").nullable(),
          yearsOfExperience: z
            .number()
            .describe("The preferred years of experience")
            .nullable(),
        }),
      }),
      modelName: "gpt-4o-2024-08-06",
    });

    logger.log({
      message: "got job details",
      level: 1,
      auxiliary: {
        jobDetails: {
          value: JSON.stringify(jobDetails),
          type: "object",
        },
      },
    });

    const isJobDetailsValid =
      jobDetails &&
      Object.values(jobDetails).every(
        (value) =>
          value !== null &&
          value !== undefined &&
          (typeof value !== "object" ||
            Object.values(value).every(
              (v) =>
                v !== null &&
                v !== undefined &&
                (typeof v === "number" || typeof v === "string"),
            )),
      );

    logger.log({
      message: "job details valid",
      level: 1,
      auxiliary: {
        isJobDetailsValid: {
          value: isJobDetailsValid.toString(),
          type: "boolean",
        },
      },
    });

    return {
      _success: isJobDetailsValid,
      jobDetails,
      debugUrl,
      sessionUrl,
      logs: logger.getLogs(),
    };
  } catch (error) {
    logger.error({
      message: "error in google_jobs function",
      level: 0,
      auxiliary: {
        error: {
          value: error.message,
          type: "string",
        },
        trace: {
          value: error.stack,
          type: "string",
        },
      },
    });
    return {
      _success: false,
      debugUrl,
      sessionUrl,
      error: JSON.parse(JSON.stringify(error, null, 2)),
      logs: logger.getLogs(),
    };
  } finally {
    await stagehand.context.close();
  }
};

const extract_partners: EvalFunction = async ({ modelName, logger }) => {
  const { stagehand, initResponse } = await initStagehand({
    modelName,
    logger,
  });

  const { debugUrl, sessionUrl } = initResponse;

  try {
    await stagehand.page.goto("https://ramp.com");

    await stagehand.act({
      action: "Close the popup.",
    });

    await stagehand.act({
      action: "Scroll down to the bottom of the page.",
    });

    await stagehand.act({
      action:
        "Click on the link or button that leads to the partners page. If it's in a dropdown or hidden section, first interact with the element to reveal it, then click the link.",
    });

    const partners = await stagehand.extract({
      instruction: `
      Extract the names of all partner companies mentioned on this page.
      These could be inside text, links, or images representing partner companies.
      If no specific partner names are found, look for any sections or categories of partners mentioned.
      Also, check for any text that explains why partner names might not be listed, if applicable.
    `,
      schema: z.object({
        partners: z.array(
          z.object({
            name: z
              .string()
              .describe(
                "The name of the partner company or category of partners",
              ),
          }),
        ),
        explanation: z
          .string()
          .optional()
          .describe("Any explanation about partner listing or absence thereof"),
      }),
    });

    logger.log({
      message: "got partners",
      level: 1,
      auxiliary: {
        partners: {
          value: JSON.stringify(partners),
          type: "object",
        },
      },
    });

    const expectedPartners = [
      "Accounting Partners",
      "Private Equity & Venture Capital Partners",
      "Services Partners",
      "Affiliates",
    ];

    if (partners.explanation) {
      logger.log({
        message: "got explanation",
        level: 1,
        auxiliary: {
          explanation: {
            value: partners.explanation,
            type: "string",
          },
        },
      });
    }

    const foundPartners = partners.partners.map((partner) =>
      partner.name.toLowerCase(),
    );

    const allExpectedPartnersFound = expectedPartners.every((partner) =>
      foundPartners.includes(partner.toLowerCase()),
    );

    logger.log({
      message: "all expected partners found",
      level: 1,
      auxiliary: {
        allExpectedPartnersFound: {
          value: allExpectedPartnersFound.toString(),
          type: "boolean",
        },
        expectedPartners: {
          value: JSON.stringify(expectedPartners),
          type: "object",
        },
        foundPartners: {
          value: JSON.stringify(foundPartners),
          type: "object",
        },
      },
    });

    return {
      _success: allExpectedPartnersFound,
      partners,
      debugUrl,
      sessionUrl,
      logs: logger.getLogs(),
    };
  } catch (error) {
    logger.error({
      message: "error in extractPartners function",
      level: 0,
      auxiliary: {
        error: {
          value: error.message,
          type: "string",
        },
        trace: {
          value: error.stack,
          type: "string",
        },
      },
    });
    return {
      _success: false,
      debugUrl,
      sessionUrl,
      error: JSON.parse(JSON.stringify(error, null, 2)),
      logs: logger.getLogs(),
    };
  } finally {
    await stagehand.context.close().catch(() => {});
  }
};

const laroche_form: EvalFunction = async ({ modelName, logger }) => {
  const { stagehand, initResponse } = await initStagehand({
    modelName,
    logger,
  });

  const { debugUrl, sessionUrl } = initResponse;

  try {
    await stagehand.page.goto(
      "https://www.laroche-posay.us/offers/anthelios-melt-in-milk-sunscreen-sample.html",
    );

    await stagehand.act({ action: "close the privacy policy popup" });

    // Wait for possible navigation
    await stagehand.page
      .waitForNavigation({ waitUntil: "domcontentloaded", timeout: 10000 })
      .catch(() => {});

    await stagehand.act({ action: "fill the last name field" });
    await stagehand.act({ action: "fill address 1 field" });
    await stagehand.act({ action: "select a state" });
    await stagehand.act({ action: "select a skin type" });

    // TODO - finish this eval once we have a way to extract form data from children iframes

    // const formData = await stagehand.extract({
    //   instruction: "Extract the filled form data",
    //   schema: z.object({
    //     firstName: z.string(),
    //     lastName: z.string(),
    //     email: z.string(),
    //     phone: z.string(),
    //     zipCode: z.string(),
    //     interestedIn: z.string(),
    //     startTerm: z.string(),
    //     programOfInterest: z.string(),
    //   }),
    //   modelName: "gpt-4o",
    // });

    // console.log("Extracted form data:", formData);

    // const isFormDataValid =
    //   formData.firstName === "John" &&
    //   formData.lastName === "Doe" &&
    //   formData.email === "john.doe@example.com" &&
    //   formData.phone === "1234567890" &&
    //   formData.zipCode === "12345" &&
    return {
      _success: true,
      logs: logger.getLogs(),
      debugUrl,
      sessionUrl,
    };
  } catch (error) {
    logger.error({
      message: "error in LarocheForm function",
      level: 0,
      auxiliary: {
        error: {
          value: error.message,
          type: "string",
        },
        trace: {
          value: error.stack,
          type: "string",
        },
      },
    });
    return {
      _success: false,
      error: error.message,
      debugUrl,
      sessionUrl,
      logs: logger.getLogs(),
    };
  } finally {
    await stagehand.context.close().catch(() => {});
  }
};

const arxiv: EvalFunction = async ({ modelName, logger }) => {
  const { stagehand, initResponse } = await initStagehand({
    modelName,
    logger,
  });

  const { debugUrl, sessionUrl } = initResponse;

  interface Paper {
    title: string;
    link: string | null;
    category: string | null;
    problem: string | null;
    methodology: string | null;
    results: string | null;
    conclusion: string | null;
    code: string | null;
  }

  const papers: Paper[] = [];

  try {
    await stagehand.page.goto("https://arxiv.org/search/");

    await stagehand.act({
      action:
        "search for the recent papers about web agents with multimodal models",
    });

    const paper_links = await stagehand.extract({
      instruction: "extract the titles and links for two papers",
      schema: z.object({
        papers: z
          .array(
            z.object({
              title: z.string().describe("the title of the paper"),
              link: z.string().describe("the link to the paper").nullable(),
            }),
          )
          .describe("list of papers"),
      }),
      modelName: "gpt-4o-2024-08-06",
    });

    if (
      !paper_links ||
      !paper_links.papers ||
      paper_links.papers.length === 0
    ) {
      return {
        _success: false,
        logs: logger.getLogs(),
        debugUrl,
        sessionUrl,
      };
    }

    for (const paper of paper_links.papers) {
      if (paper.link) {
        await stagehand.page.goto(paper.link);
        const abstract = await stagehand.extract({
          instruction: "extract details of the paper from the abstract",
          schema: z.object({
            category: z
              .string()
              .describe(
                "the category of the paper. one of {'Benchmark', 'Dataset', 'Model', 'Framework', 'System', 'Other'}",
              ),
            problem: z
              .string()
              .describe(
                "summarize the problem that the paper is trying to solve in one sentence",
              )
              .nullable(),
            methodology: z
              .string()
              .describe(
                "summarize the methodology of the paper in one sentence",
              )
              .nullable(),
            results: z
              .string()
              .describe("summarize the results of the paper in one sentence")
              .nullable(),
            conclusion: z
              .string()
              .describe("summarize the conclusion of the paper in one sentence")
              .nullable(),
            code: z
              .string()
              .describe(
                "if provided, extract only the link to the code repository, without additional text. this is often optional and not always provided.",
              )
              .nullable(),
          }),
          modelName: "gpt-4o-2024-08-06",
        });

        papers.push({
          title: paper.title,
          link: paper.link,
          category: abstract.category,
          problem: abstract.problem,
          methodology: abstract.methodology,
          results: abstract.results,
          conclusion: abstract.conclusion,
          code: abstract.code,
        });
      }
    }

    if (!papers || papers.length === 0) {
      return {
        _success: false,
        logs: logger.getLogs(),
        debugUrl,
        sessionUrl,
      };
    }

    logger.log({
      message: "papers",
      level: 1,
      auxiliary: {
        papers: {
          value: JSON.stringify(papers),
          type: "object",
        },
      },
    });

    // Assert that the length of papers is three
    if (papers.length !== 2) {
      logger.error({
        message: "incorrect number of papers extracted",
        level: 0,
        auxiliary: {
          expected: {
            value: "2",
            type: "integer",
          },
          actual: {
            value: papers.length.toString(),
            type: "integer",
          },
        },
      });
      return {
        _success: false,
        error: "Incorrect number of papers extracted",
        logs: logger.getLogs(),
        debugUrl,
        sessionUrl,
      };
    }

    // Ensure that every paper has a problem and methodology
    for (const paper of papers) {
      if (!paper.problem || !paper.methodology) {
        logger.error({
          message: `paper missing problem or methodology`,
          level: 0,
          auxiliary: {
            paper: {
              value: JSON.stringify(paper),
              type: "object",
            },
          },
        });
        return {
          _success: false,
          error: "Incomplete paper information",
          logs: logger.getLogs(),
          debugUrl,
          sessionUrl,
        };
      }
    }

    return {
      _success: true,
      papers,
      logs: logger.getLogs(),
      debugUrl,
      sessionUrl,
    };
  } catch (error) {
    logger.error({
      message: `error in arxiv function`,
      level: 0,
      auxiliary: {
        error: {
          value: error.message,
          type: "string",
        },
        trace: {
          value: error.stack,
          type: "string",
        },
      },
    });
    return {
      _success: false,
      logs: logger.getLogs(),
      debugUrl,
      sessionUrl,
    };
  } finally {
    await stagehand.context.close().catch(() => {});
  }
};

const amazon_add_to_cart: EvalFunction = async ({ modelName, logger }) => {
  // Initialize Stagehand with credentials from env
  const { stagehand, initResponse } = await initStagehand({
    modelName,
    logger,
  });

  const { debugUrl, sessionUrl } = initResponse;

  // Navigate directly to the product page
  await stagehand.page.goto(
    "https://www.amazon.com/Laptop-MacBook-Surface-Water-Resistant-Accessories/dp/B0D5M4H5CD",
  );

  await stagehand.page.waitForTimeout(5000);

  // Add to cart
  await stagehand.act({
    action: "click the 'Add to Cart' button",
  });

  // Wait a moment for the cart to update
  await stagehand.page.waitForTimeout(2000);

  // Proceed to checkout
  await stagehand.act({
    action: "click the 'Proceed to checkout' button",
  });

  // Wait for page load and check URL
  await stagehand.page.waitForTimeout(2000);
  const currentUrl = stagehand.page.url();
  const expectedUrlPrefix = "https://www.amazon.com/ap/signin";

  await stagehand.context.close();

  return {
    _success: currentUrl.startsWith(expectedUrlPrefix),
    currentUrl,
    debugUrl,
    sessionUrl,
    logs: logger.getLogs(),
  };
};

<<<<<<< HEAD
const extract_snowshoeing_destinations: EvalFunction = async ({ modelName, logger }) => {
  const { stagehand, initResponse } = await initStagehand({
    modelName,
    logger,
=======
const extract_press_releases: EvalFunction = async ({ modelName, logger }) => {
  const { stagehand, initResponse } = await initStagehand({
    modelName,
    logger,
    domSettleTimeoutMs: 3000,
>>>>>>> a2366feb
  });

  const { debugUrl, sessionUrl } = initResponse;

  try {
<<<<<<< HEAD
    await stagehand.page.goto(
      "https://www.cbisland.com/blog/10-snowshoeing-adventures-on-cape-breton-island/",
    );

    await stagehand.act({ action: "reject the cookies" });

    const snowshoeing_regions = await stagehand.extract({
      instruction: "Extract all the snowshoeing regions and the names of the trails within each region.",
      schema: z.object({
        snowshoeing_regions: z.array(
          z.object({
            region_name: z.string().describe("The name of the snowshoeing region"),
            trails: z.array(
              z.object({
                trail_name: z.string().describe("The name of the trail"),
              })
            ).describe("The list of trails available in this region."),
          })
        ),
      }),
      modelName,
    });

    logger.log({
      message: "Extracted destinations and trails",
      level: 1,
      auxiliary: {
        destinations: {
          value: JSON.stringify(snowshoeing_regions),
          type: "object",
        },
      },
    });

    const _success = snowshoeing_regions.snowshoeing_regions.length === 10;

    return {
      _success,
      snowshoeing_regions,
      debugUrl,
      sessionUrl,
      logs: logger.getLogs(),
    };
  } catch (error) {
    logger.error({
      message: "Error in extract_snowshoeing_destinations function",
      level: 0,
      auxiliary: {
        error: {
          value: error.message,
=======
    await stagehand.page.goto("https://www.landerfornyc.com/news");

    const result = await stagehand.extract({
      instruction:
        "extract a list of press releases on this page, with the title and publish date",
      schema: z.object({
        items: z.array(
          z.object({
            title: z.string(),
            publishedOn: z.string(),
          }),
        ),
      }),
    });

    const items = result.items;

    const expectedLength = 25;

    const expectedFirstItem = {
      title: "Is Brad Lander the Progressive to Beat Eric Adams?",
      publishedOn: "Jul 30, 2024",
    };

    const expectedLastItem = {
      title: "An Unassuming Liberal Makes a Rapid Ascent to Power Broker",
      publishedOn: "Jan 23, 2014",
    };

    if (items.length !== expectedLength) {
      logger.error({
        message: "Incorrect number of items extracted",
        level: 0,
        auxiliary: {
          expected: {
            value: expectedLength.toString(),
            type: "integer",
          },
          actual: {
            value: items.length.toString(),
            type: "integer",
          },
        },
      });
      return {
        _success: false,
        error: "Incorrect number of items extracted",
        logs: logger.getLogs(),
        debugUrl,
        sessionUrl,
      };
    }

    const firstItemMatches =
      items[0].title === expectedFirstItem.title &&
      items[0].publishedOn === expectedFirstItem.publishedOn;

    if (!firstItemMatches) {
      logger.error({
        message: "First item does not match expected",
        level: 0,
        auxiliary: {
          expected: {
            value: JSON.stringify(expectedFirstItem),
            type: "object",
          },
          actual: {
            value: JSON.stringify(items[0]),
            type: "object",
          },
        },
      });
      return {
        _success: false,
        error: "First item does not match expected",
        logs: logger.getLogs(),
        debugUrl,
        sessionUrl,
      };
    }

    const lastItemMatches =
      items[items.length - 1].title === expectedLastItem.title &&
      items[items.length - 1].publishedOn === expectedLastItem.publishedOn;

    if (!lastItemMatches) {
      logger.error({
        message: "Last item does not match expected",
        level: 0,
        auxiliary: {
          expected: {
            value: JSON.stringify(expectedLastItem),
            type: "object",
          },
          actual: {
            value: JSON.stringify(items[items.length - 1]),
            type: "object",
          },
        },
      });
      return {
        _success: false,
        error: "Last item does not match expected",
        logs: logger.getLogs(),
        debugUrl,
        sessionUrl,
      };
    }

    return {
      _success: true,
      logs: logger.getLogs(),
      debugUrl,
      sessionUrl,
    };
  } catch (error) {
    logger.error({
      message: `Error in extract_press_releases function`,
      level: 0,
      auxiliary: {
        error: {
          value: error.message || JSON.stringify(error),
>>>>>>> a2366feb
          type: "string",
        },
        trace: {
          value: error.stack,
          type: "string",
        },
      },
    });
    return {
      _success: false,
<<<<<<< HEAD
      error: JSON.parse(JSON.stringify(error, null, 2)),
      debugUrl,
      sessionUrl,
      logs: logger.getLogs(),
=======
      error: "An error occurred during extraction",
      logs: logger.getLogs(),
      debugUrl,
      sessionUrl,
>>>>>>> a2366feb
    };
  } finally {
    await stagehand.context.close().catch(() => {});
  }
};

const tasks: Record<string, EvalFunction> = {
  vanta,
  vanta_h,
  peeler_simple,
  peeler_complex,
  wikipedia,
  simple_google_search,
  extract_github_stars,
  extract_collaborators_from_github_repository,
  extract_last_twenty_github_commits,
  costar,
  google_jobs,
  homedepot,
  extract_partners,
  laroche_form,
  arxiv,
  expedia,
  amazon_add_to_cart,
<<<<<<< HEAD
  extract_snowshoeing_destinations
=======
  extract_press_releases
>>>>>>> a2366feb
};

const exactMatch = (args: {
  input: any;
  output: any;
  expected?: any;
}): {
  name: string;
  score: number;
} => {
  console.log(`Task "${args.input.name}" returned: ${args.output}`);

  const expected = args.expected ?? true;
  if (expected === true) {
    return {
      name: "Exact match",
      score: args.output === true || args.output?._success == true ? 1 : 0,
    };
  }

  return {
    name: "Exact match",
    score: args.output === expected ? 1 : 0,
  };
};

const errorMatch = (args: {
  input: any;
  output: any;
  expected?: any;
}): {
  name: string;
  score: number;
} => {
  console.log(`Task "${args.input.name}" returned: ${args.output}`);

  return {
    name: "Error rate",
    score: args.output?.error !== undefined ? 1 : 0,
  };
};

const testcases = [
  "vanta",
  "vanta_h",
  ...(env === "BROWSERBASE" ? [] : ["peeler_simple"]), // peeler_simple is not supported on Browserbase
  "wikipedia",
  "peeler_complex",
  "simple_google_search",
  "extract_github_stars",
  "extract_collaborators_from_github_repository",
  "extract_last_twenty_github_commits",
  "google_jobs",
  "homedepot",
  "extract_partners",
  "laroche_form",
  "arxiv",
  "amazon_add_to_cart",
<<<<<<< HEAD
  "extract_snowshoeing_destinations",
=======
  "extract_press_releases"
>>>>>>> a2366feb
  // "expedia"
];

const generateSummary = async (summary: any, results: any[]) => {
  const exactMatch = summary.scores?.["Exact match"] || { score: null };

  const taskStatuses = results.map((result) => ({
    name: result.input.name,
    modelName: result.input.modelName,
    success: result.output?._success || false,
  }));

  const totalTasks = taskStatuses.length;

  const passedTasks = taskStatuses
    .filter((task) => task.success)
    .map((task) => ({ name: task.name, modelName: task.modelName }));
  const failedTasks = taskStatuses
    .filter((task) => !task.success)
    .map((task) => ({ name: task.name, modelName: task.modelName }));

  const formattedSummary = {
    exactMatchScore: exactMatch.score !== null ? exactMatch.score * 100 : null,
    totalTasks,
    passedTasks,
    failedTasks,
  };

  fs.writeFileSync("eval-summary.json", JSON.stringify(formattedSummary, null, 2));
  console.log("Evaluation summary written to eval-summary.json");
};

const ciEvals = process.env.CI_EVALS?.split(",").map((e) => e.trim());

const args = process.argv.slice(2);
const filter = args[0];

(async () => {
  try {
    const evalResult = await Eval("stagehand", {
      data: () => {
        let allTestcases = models.flatMap((model) =>
          testcases.flatMap((test) => ({
            input: { name: test, modelName: model },
            name: test,
            tags: [model, test],
            metadata: {
              model,
              test,
            },
          })),
        );

        if (ciEvals && ciEvals.length > 0) {
          allTestcases = allTestcases.filter((testcase) =>
            ciEvals.includes(testcase.name),
          );
        }

        if (filter) {
          allTestcases = allTestcases.filter(
            (testcase) =>
              testcase.name === filter || testcase.input.name === filter,
          );
        }

        return allTestcases;
      },
      task: async (input: {
        name: keyof typeof tasks;
        modelName: AvailableModel;
      }) => {
        const logger = new EvalLogger();
        try {
          // Handle predefined tasks
          const result = await tasks[input.name]({
            modelName: input.modelName,
            logger,
          });
          if (result && result._success) {
            console.log(`✅ ${input.name}: Passed`);
          } else {
            console.log(`❌ ${input.name}: Failed`);
          }
          return result;
        } catch (error) {
          console.error(`❌ ${input.name}: Error - ${error}`);
          logger.error({
            message: `Error in task ${input.name}`,
            level: 0,
            auxiliary: {
              error: {
                value: error,
                type: "object",
              },
              trace: {
                value: error.stack,
                type: "string",
              },
            },
          });
          return {
            _success: false,
            error: JSON.parse(JSON.stringify(error, null, 2)),
            logs: logger.getLogs(),
          };
        }
      },
      scores: [exactMatch, errorMatch],
      maxConcurrency: 20,
      trialCount: 5,
    });

    await generateSummary(evalResult.summary, evalResult.results);
  } catch (error) {
    console.error("Error during evaluation run:", error);
    process.exit(1);
  }
})();
<|MERGE_RESOLUTION|>--- conflicted
+++ resolved
@@ -1356,24 +1356,167 @@
   };
 };
 
-<<<<<<< HEAD
+const extract_press_releases: EvalFunction = async ({ modelName, logger }) => {
+  const { stagehand, initResponse } = await initStagehand({
+    modelName,
+    logger,
+    domSettleTimeoutMs: 3000,
+  });
+
+  const { debugUrl, sessionUrl } = initResponse;
+
+  try {
+    await stagehand.page.goto("https://www.landerfornyc.com/news");
+
+    const result = await stagehand.extract({
+      instruction:
+        "extract a list of press releases on this page, with the title and publish date",
+      schema: z.object({
+        items: z.array(
+          z.object({
+            title: z.string(),
+            publishedOn: z.string(),
+          }),
+        ),
+      }),
+    });
+
+    const items = result.items;
+
+    const expectedLength = 25;
+
+    const expectedFirstItem = {
+      title: "Is Brad Lander the Progressive to Beat Eric Adams?",
+      publishedOn: "Jul 30, 2024",
+    };
+
+    const expectedLastItem = {
+      title: "An Unassuming Liberal Makes a Rapid Ascent to Power Broker",
+      publishedOn: "Jan 23, 2014",
+    };
+
+    if (items.length !== expectedLength) {
+      logger.error({
+        message: "Incorrect number of items extracted",
+        level: 0,
+        auxiliary: {
+          expected: {
+            value: expectedLength.toString(),
+            type: "integer",
+          },
+          actual: {
+            value: items.length.toString(),
+            type: "integer",
+          },
+        },
+      });
+      return {
+        _success: false,
+        error: "Incorrect number of items extracted",
+        logs: logger.getLogs(),
+        debugUrl,
+        sessionUrl,
+      };
+    }
+
+    const firstItemMatches =
+      items[0].title === expectedFirstItem.title &&
+      items[0].publishedOn === expectedFirstItem.publishedOn;
+
+    if (!firstItemMatches) {
+      logger.error({
+        message: "First item does not match expected",
+        level: 0,
+        auxiliary: {
+          expected: {
+            value: JSON.stringify(expectedFirstItem),
+            type: "object",
+          },
+          actual: {
+            value: JSON.stringify(items[0]),
+            type: "object",
+          },
+        },
+      });
+      return {
+        _success: false,
+        error: "First item does not match expected",
+        logs: logger.getLogs(),
+        debugUrl,
+        sessionUrl,
+      };
+    }
+
+    const lastItemMatches =
+      items[items.length - 1].title === expectedLastItem.title &&
+      items[items.length - 1].publishedOn === expectedLastItem.publishedOn;
+
+    if (!lastItemMatches) {
+      logger.error({
+        message: "Last item does not match expected",
+        level: 0,
+        auxiliary: {
+          expected: {
+            value: JSON.stringify(expectedLastItem),
+            type: "object",
+          },
+          actual: {
+            value: JSON.stringify(items[items.length - 1]),
+            type: "object",
+          },
+        },
+      });
+      return {
+        _success: false,
+        error: "Last item does not match expected",
+        logs: logger.getLogs(),
+        debugUrl,
+        sessionUrl,
+      };
+    }
+
+    return {
+      _success: true,
+      logs: logger.getLogs(),
+      debugUrl,
+      sessionUrl,
+    };
+  } catch (error) {
+    logger.error({
+      message: `Error in extract_press_releases function`,
+      level: 0,
+      auxiliary: {
+        error: {
+          value: error.message || JSON.stringify(error),
+          type: "string",
+        },
+        trace: {
+          value: error.stack,
+          type: "string",
+        },
+      },
+    });
+    return {
+      _success: false,
+      error: "An error occurred during extraction",
+      logs: logger.getLogs(),
+      debugUrl,
+      sessionUrl,
+    };
+  } finally {
+    await stagehand.context.close().catch(() => {});
+  }
+};
+
 const extract_snowshoeing_destinations: EvalFunction = async ({ modelName, logger }) => {
   const { stagehand, initResponse } = await initStagehand({
     modelName,
     logger,
-=======
-const extract_press_releases: EvalFunction = async ({ modelName, logger }) => {
-  const { stagehand, initResponse } = await initStagehand({
-    modelName,
-    logger,
-    domSettleTimeoutMs: 3000,
->>>>>>> a2366feb
   });
 
   const { debugUrl, sessionUrl } = initResponse;
 
   try {
-<<<<<<< HEAD
     await stagehand.page.goto(
       "https://www.cbisland.com/blog/10-snowshoeing-adventures-on-cape-breton-island/",
     );
@@ -1424,130 +1567,6 @@
       auxiliary: {
         error: {
           value: error.message,
-=======
-    await stagehand.page.goto("https://www.landerfornyc.com/news");
-
-    const result = await stagehand.extract({
-      instruction:
-        "extract a list of press releases on this page, with the title and publish date",
-      schema: z.object({
-        items: z.array(
-          z.object({
-            title: z.string(),
-            publishedOn: z.string(),
-          }),
-        ),
-      }),
-    });
-
-    const items = result.items;
-
-    const expectedLength = 25;
-
-    const expectedFirstItem = {
-      title: "Is Brad Lander the Progressive to Beat Eric Adams?",
-      publishedOn: "Jul 30, 2024",
-    };
-
-    const expectedLastItem = {
-      title: "An Unassuming Liberal Makes a Rapid Ascent to Power Broker",
-      publishedOn: "Jan 23, 2014",
-    };
-
-    if (items.length !== expectedLength) {
-      logger.error({
-        message: "Incorrect number of items extracted",
-        level: 0,
-        auxiliary: {
-          expected: {
-            value: expectedLength.toString(),
-            type: "integer",
-          },
-          actual: {
-            value: items.length.toString(),
-            type: "integer",
-          },
-        },
-      });
-      return {
-        _success: false,
-        error: "Incorrect number of items extracted",
-        logs: logger.getLogs(),
-        debugUrl,
-        sessionUrl,
-      };
-    }
-
-    const firstItemMatches =
-      items[0].title === expectedFirstItem.title &&
-      items[0].publishedOn === expectedFirstItem.publishedOn;
-
-    if (!firstItemMatches) {
-      logger.error({
-        message: "First item does not match expected",
-        level: 0,
-        auxiliary: {
-          expected: {
-            value: JSON.stringify(expectedFirstItem),
-            type: "object",
-          },
-          actual: {
-            value: JSON.stringify(items[0]),
-            type: "object",
-          },
-        },
-      });
-      return {
-        _success: false,
-        error: "First item does not match expected",
-        logs: logger.getLogs(),
-        debugUrl,
-        sessionUrl,
-      };
-    }
-
-    const lastItemMatches =
-      items[items.length - 1].title === expectedLastItem.title &&
-      items[items.length - 1].publishedOn === expectedLastItem.publishedOn;
-
-    if (!lastItemMatches) {
-      logger.error({
-        message: "Last item does not match expected",
-        level: 0,
-        auxiliary: {
-          expected: {
-            value: JSON.stringify(expectedLastItem),
-            type: "object",
-          },
-          actual: {
-            value: JSON.stringify(items[items.length - 1]),
-            type: "object",
-          },
-        },
-      });
-      return {
-        _success: false,
-        error: "Last item does not match expected",
-        logs: logger.getLogs(),
-        debugUrl,
-        sessionUrl,
-      };
-    }
-
-    return {
-      _success: true,
-      logs: logger.getLogs(),
-      debugUrl,
-      sessionUrl,
-    };
-  } catch (error) {
-    logger.error({
-      message: `Error in extract_press_releases function`,
-      level: 0,
-      auxiliary: {
-        error: {
-          value: error.message || JSON.stringify(error),
->>>>>>> a2366feb
           type: "string",
         },
         trace: {
@@ -1558,17 +1577,10 @@
     });
     return {
       _success: false,
-<<<<<<< HEAD
       error: JSON.parse(JSON.stringify(error, null, 2)),
       debugUrl,
       sessionUrl,
       logs: logger.getLogs(),
-=======
-      error: "An error occurred during extraction",
-      logs: logger.getLogs(),
-      debugUrl,
-      sessionUrl,
->>>>>>> a2366feb
     };
   } finally {
     await stagehand.context.close().catch(() => {});
@@ -1593,11 +1605,8 @@
   arxiv,
   expedia,
   amazon_add_to_cart,
-<<<<<<< HEAD
+  extract_press_releases,
   extract_snowshoeing_destinations
-=======
-  extract_press_releases
->>>>>>> a2366feb
 };
 
 const exactMatch = (args: {
@@ -1656,11 +1665,8 @@
   "laroche_form",
   "arxiv",
   "amazon_add_to_cart",
-<<<<<<< HEAD
+  "extract_press_releases",
   "extract_snowshoeing_destinations",
-=======
-  "extract_press_releases"
->>>>>>> a2366feb
   // "expedia"
 ];
 
