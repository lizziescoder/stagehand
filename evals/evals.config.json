{
  "tasks": [
    {
      "name": "history",
      "categories": ["combination"]
    },
    {
      "name": "expect_act_timeout",
      "categories": ["regression"]
    },
    {
      "name": "extract_repo_name",
      "categories": ["extract"]
    },
    {
      "name": "amazon_add_to_cart",
      "categories": ["act"]
    },
    {
      "name": "instructions",
      "categories": ["regression", "combination"]
    },
    {
      "name": "bidnet",
      "categories": ["act"]
    },
    {
      "name": "ionwave",
      "categories": ["act", "regression"],
      "extract_method": "domExtract"
    },
    {
      "name": "nonsense_action",
      "categories": ["act"]
    },
    {
      "name": "peeler_simple",
      "categories": ["act"]
    },
    {
      "name": "simple_google_search",
      "categories": ["act"]
    },
    {
      "name": "vantechjournal",
      "categories": ["act"]
    },
    {
      "name": "wikipedia",
      "categories": ["act"]
    },

    {
      "name": "allrecipes",
      "categories": ["combination"]
    },
    {
      "name": "arxiv",
      "categories": ["combination"]
    },
    {
      "name": "extract_collaborators",
      "categories": ["combination"]
    },
    {
      "name": "extract_github_commits",
      "categories": ["combination"]
    },
    {
      "name": "imdb_movie_details",
      "categories": ["combination"]
    },
    {
      "name": "peeler_complex",
      "categories": ["combination"]
    },
    {
      "name": "sciquest",
      "categories": ["combination"]
    },
    {
      "name": "wichita",
      "categories": ["combination", "regression"],
      "extract_method": "domExtract"
    },
    {
      "name": "hn_aisdk",
      "categories": ["llm_clients"]
    },
    {
      "name": "hn_langchain",
      "categories": ["llm_clients"]
    },
    {
      "name": "hn_customOpenAI",
      "categories": ["llm_clients"]
    },
    {
      "name": "apple",
      "categories": ["experimental"]
    },
    {
      "name": "combination_sauce",
      "categories": ["experimental"]
    },
    {
      "name": "costar",
      "categories": ["experimental"]
    },
    {
      "name": "expedia",
      "categories": ["experimental"]
    },
    {
      "name": "expedia_search",
      "categories": ["experimental"]
    },
    {
      "name": "extract_aigrant_companies",
      "categories": ["text_extract", "regression"],
      "extract_method": "textExtract"
    },
    {
      "name": "extract_capacitor_info",
      "categories": ["experimental", "text_extract"]
    },
    {
      "name": "extract_partners",
      "categories": ["experimental"]
    },
    {
      "name": "extract_press_releases",
      "categories": ["experimental", "text_extract"]
    },
    {
      "name": "extract_snowshoeing_destinations",
      "categories": ["experimental", "text_extract"]
    },
    {
      "name": "google_jobs",
      "categories": ["experimental"]
    },
    {
      "name": "homedepot",
      "categories": ["experimental"]
    },
    {
      "name": "rakuten_jp",
      "categories": ["experimental"]
    },
    {
      "name": "stock_x",
      "categories": ["experimental"]
    },
    {
      "name": "ted_talk",
      "categories": ["experimental"]
    },

    {
      "name": "extract_baptist_health",
      "categories": ["extract"]
    },
    {
      "name": "extract_github_stars",
      "categories": ["extract"]
    },
    {
      "name": "extract_memorial_healthcare",
      "categories": ["extract", "regression"],
      "extract_method": "domExtract"
    },
    {
      "name": "extract_nhl_stats",
      "categories": ["extract"]
    },
    {
      "name": "extract_professional_info",
      "categories": ["extract"]
    },
    {
      "name": "extract_csa",
      "categories": ["text_extract"]
    },
    {
      "name": "extract_resistor_info",
      "categories": ["extract"]
    },
    {
      "name": "extract_rockauto",
      "categories": ["extract"]
    },
    {
      "name": "extract_staff_members",
      "categories": ["extract"]
    },

    {
      "name": "ionwave_observe",
      "categories": ["observe"]
    },
    {
      "name": "panamcs",
      "categories": ["observe"]
    },
    {
      "name": "vanta_h",
      "categories": ["experimental"]
    },
    {
      "name": "extract_area_codes",
      "categories": ["text_extract"]
    },
    {
      "name": "extract_public_notices",
      "categories": ["text_extract"]
    },
    {
      "name": "extract_jstor_news",
      "categories": ["text_extract"]
    },
    {
      "name": "extract_apartments",
      "categories": ["text_extract"]
    },
    {
      "name": "extract_zillow",
      "categories": ["text_extract"]
    },
    {
      "name": "observe_github",
      "categories": ["observe", "regression"],
      "extract_method": "textExtract"
    },
    {
      "name": "observe_vantechjournal",
      "categories": ["observe", "regression"],
      "extract_method": "textExtract"
    },
    {
      "name": "observe_amazon_add_to_cart",
      "categories": ["observe"]
    },
    {
      "name": "observe_simple_google_search",
      "categories": ["observe"]
    },
    {
      "name": "observe_yc_startup",
      "categories": ["observe"]
    },
    {
      "name": "observe_taxes",
      "categories": ["observe"]
    },
    {
      "name": "observe_iframes1",
      "categories": ["regression", "observe"]
    },
    {
      "name": "observe_iframes2",
      "categories": ["regression", "observe"]
    },
    {
      "name": "extract_hamilton_weather",
      "categories": ["targeted_extract", "regression"],
      "extract_method": "textExtract"
    },
    {
      "name": "extract_regulations_table",
      "categories": ["targeted_extract"]
    },
    {
      "name": "extract_recipe",
      "categories": ["targeted_extract"]
    },
    {
      "name": "extract_aigrant_targeted",
      "categories": ["targeted_extract"]
    },
    {
      "name": "extract_aigrant_targeted_2",
      "categories": ["targeted_extract"]
    },
    {
      "name": "extract_geniusee",
      "categories": ["targeted_extract"]
    },
    {
      "name": "extract_geniusee_2",
      "categories": ["targeted_extract"]
    },
    {
      "name": "scroll_50",
      "categories": ["regression", "act"]
    },
    {
      "name": "scroll_75",
      "categories": ["regression", "act"]
    },
    {
      "name": "nextChunk",
      "categories": ["regression", "act"]
    },
    {
      "name": "prevChunk",
      "categories": ["regression", "act"]
    },
    {
      "name": "google_flights",
      "categories": ["act"]
    },
    {
<<<<<<< HEAD
      "name": "agent/iframe_form",
      "categories": ["agent"]
    },
    {
      "name": "agent/iframe_form_multiple",
      "categories": ["agent"]
    },
    {
      "name": "agent/google_flights",
      "categories": ["agent"]
    },
    {
      "name": "agent/sf_library_card",
      "categories": ["agent"]
    },
    {
      "name": "agent/sf_library_card_multiple",
      "categories": ["agent"]
=======
      "name": "extract_jfk_links",
      "categories": ["extract"]
    },
    {
      "name": "extract_single_link",
      "categories": ["extract"]
    },
    {
      "name": "radio_btn",
      "categories": ["act"]
    },
    {
      "name": "checkboxes",
      "categories": ["act"]
>>>>>>> 8f0f97bc
    }
  ]
}<|MERGE_RESOLUTION|>--- conflicted
+++ resolved
@@ -311,7 +311,22 @@
       "categories": ["act"]
     },
     {
-<<<<<<< HEAD
+      "name": "extract_jfk_links",
+      "categories": ["extract"]
+    },
+    {
+      "name": "extract_single_link",
+      "categories": ["extract"]
+    },
+    {
+      "name": "radio_btn",
+      "categories": ["act"]
+    },
+    {
+      "name": "checkboxes",
+      "categories": ["act"]
+    },
+    {
       "name": "agent/iframe_form",
       "categories": ["agent"]
     },
@@ -330,22 +345,6 @@
     {
       "name": "agent/sf_library_card_multiple",
       "categories": ["agent"]
-=======
-      "name": "extract_jfk_links",
-      "categories": ["extract"]
-    },
-    {
-      "name": "extract_single_link",
-      "categories": ["extract"]
-    },
-    {
-      "name": "radio_btn",
-      "categories": ["act"]
-    },
-    {
-      "name": "checkboxes",
-      "categories": ["act"]
->>>>>>> 8f0f97bc
     }
   ]
 }