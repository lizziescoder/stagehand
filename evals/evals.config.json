--- conflicted
+++ resolved
@@ -304,15 +304,7 @@
     },
     {
       "name": "prevChunk",
-<<<<<<< HEAD
-      "categories": ["act"]
-    },
-    {
-      "name": "google_flights",
-      "categories": ["act"]
-=======
       "categories": ["regression", "act"]
->>>>>>> 944bbbfe
     }
   ]
 }